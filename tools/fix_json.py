#!/usr/local/bin/python3

import sys
import json 

if len(sys.argv) != 2:
    print("Usage: ./fix_json.py <file to fix>")
    exit(1)

filepath = sys.argv[1]
print("Opening " + filepath)

with open(filepath) as f:
    dt = json.load(f)

miner = dt['miner']
print(miner)

btc_conn = []
for node in dt['nodes']:
    if node['name'] == miner:
        continue
    btc_conn.append({'src': node['name'], 'dst': miner})
dt['btcd_connections'] = btc_conn

for ch in dt['lnd_channels']:
    if ch['capacity'] == 1000000000:
        ch['capacity'] = 100000000
    elif ch['capacity'] == 50:
        ch['capacity'] = 10000
    else:
        print("Invalid channel capacity")

<<<<<<< HEAD
for ch in dt['demands']:
    if isinstance(ch['rate'], float):
        ch['rate'] = int(ch['rate'])
=======
for dm in dt['demands']:
    dm['rate'] = int(dm['rate'])
>>>>>>> 70d66825

with open(filepath, 'w') as f:
    json.dump(dt, f, indent=4)<|MERGE_RESOLUTION|>--- conflicted
+++ resolved
@@ -31,14 +31,8 @@
     else:
         print("Invalid channel capacity")
 
-<<<<<<< HEAD
-for ch in dt['demands']:
-    if isinstance(ch['rate'], float):
-        ch['rate'] = int(ch['rate'])
-=======
 for dm in dt['demands']:
     dm['rate'] = int(dm['rate'])
->>>>>>> 70d66825
 
 with open(filepath, 'w') as f:
     json.dump(dt, f, indent=4)