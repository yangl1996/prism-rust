[package]
name = "prism"
version = "0.1.0"
authors = []
edition = "2018"

[profile.release]
debug = true

[dependencies]
ring = "0.16"
bincode = "1.2"
serde_derive = "1.0"
serde = "1.0"
hex-literal = "0.2"
<<<<<<< HEAD
rocksdb = { git = "https://github.com/rust-rocksdb/rust-rocksdb.git" }
=======
rocksdb = "0.13"
>>>>>>> 68f0462c
log = "0.4"
stderrlog = "0.4"
mio = "0.6"
slab = "0.4"
rand = "0.6"
enum-display-derive="0.1"
mio-extras = "2.0"
bigint = "4"
serde_json = "1.0"
tiny_http = "0.6"
ctrlc = "3.1"
lazy_static = "1.4"
hex = "0.4"
url = "2.1"
base64 = "0.10"
crossbeam = "0.7"
statrs = "0.12"
nix = "0.15"

[dependencies.ed25519-dalek]
version = "1.0.0-pre.2"
default-features = false
features = ["avx2_backend", "std", "batch"]

[dependencies.clap]
version = "2.33"
features = [ "wrap_help" ]<|MERGE_RESOLUTION|>--- conflicted
+++ resolved
@@ -13,11 +13,7 @@
 serde_derive = "1.0"
 serde = "1.0"
 hex-literal = "0.2"
-<<<<<<< HEAD
-rocksdb = { git = "https://github.com/rust-rocksdb/rust-rocksdb.git" }
-=======
 rocksdb = "0.13"
->>>>>>> 68f0462c
 log = "0.4"
 stderrlog = "0.4"
 mio = "0.6"
