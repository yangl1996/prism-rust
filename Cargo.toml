--- conflicted
+++ resolved
@@ -7,11 +7,7 @@
 [dependencies]
 ring = "0.14"
 byteorder = "1.3"
-<<<<<<< HEAD
-bincode = "1.1.2"
-=======
 bincode = "1.1"
->>>>>>> 82f4172b
 serde_derive = "1.0"
 serde = "1.0"
 hex-literal = "0.1"
@@ -21,11 +17,7 @@
 stderrlog = "0.4"
 mio = "0.6"
 slab = "0.4"
-<<<<<<< HEAD
 rand = "0.6"
 petgraph = "0.4"
 enum-display-derive="0.1"
-=======
-mio-extras = "2.0"
-rand = "0.6"
->>>>>>> 82f4172b
+mio-extras = "2.0"