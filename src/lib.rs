--- conflicted
+++ resolved
@@ -13,10 +13,6 @@
 pub mod state;
 pub mod blockchain;
 pub mod miner;
-<<<<<<< HEAD
 pub mod validation;
 pub mod config;
-=======
-pub mod blockdb;
-//pub mod validation;
->>>>>>> 25711395
+pub mod blockdb;