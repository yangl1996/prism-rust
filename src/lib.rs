#[macro_use]
extern crate serde_derive;
#[macro_use]
extern crate hex_literal;
#[macro_use]
extern crate lazy_static;

pub mod block;
pub mod blockchain;
pub mod blockdb;
pub mod config;
pub mod crypto;
pub mod handler;
pub mod miner;
pub mod network;
pub mod transaction;
pub mod utxodb;
pub mod validation;
pub mod visualization;
pub mod wallet;
<<<<<<< HEAD

use crate::utxodb::UtxoDatabase;
use bincode::serialize;
use blockchain::BlockChain;
use blockdb::BlockDatabase;
use crypto::hash::Hashable;
use miner::memory_pool::MemoryPool;
use std::sync::{mpsc, Arc, Mutex};
use transaction::{CoinId, Input, Output, Transaction};
use wallet::Wallet;
use transaction::Address;

pub fn start(
    addr: std::net::SocketAddr,
    blockdb: &Arc<BlockDatabase>,
    utxodb: &Arc<UtxoDatabase>,
    blockchain: &Arc<BlockChain>,
    wallet: &Arc<Wallet>,
    mempool: &Arc<Mutex<MemoryPool>>,
) -> std::io::Result<(network::server::Handle, miner::Handle)> {
    // create channels between server and worker, worker and miner, miner and worker
    let (msg_tx, msg_rx) = mpsc::channel();
    let (ctx_tx, ctx_rx) = mpsc::channel();
    let ctx_tx_wallet = ctx_tx.clone();

    let (ctx, server) = network::server::new(addr, msg_tx)?;
    ctx.start().unwrap();

    let ctx = network::worker::new(
        4,
        msg_rx,
        blockchain,
        blockdb,
        utxodb,
        wallet,
        mempool,
        ctx_tx,
        server.clone(),
    );
    ctx.start();

    let (ctx, miner) = miner::new(
        mempool,
        blockchain,
        utxodb,
        wallet,
        blockdb,
        ctx_rx,
        server.clone(),
    );
    ctx.start();

    // TODO: all wallet-related logic are just for demoing. We need an API for user to send/receive
    // money. For now, we just initialize the wallet here and let it send transactions to itself
    // periodically.
    wallet.generate_keypair().unwrap();

    return Ok((server, miner));
}

/// Gives 100 coins of 100 worth to every public key.
pub fn ico(
    addresses: Vec<Address>, // public keys of all the ico recipients
    utxodb: &UtxoDatabase,
    wallet: &Wallet,
) -> Result<(), rocksdb::Error> {
    let funding = Transaction {
        input: vec![],
        output: addresses
            .iter()
            .map(|address| {
                (0..100).map(move |_| Output {
                    value: 100,
                    recipient: *address,
                })
            })
            .flatten()
            .collect(),
        authorization: vec![],
    };
    let mut funding_coins: Vec<Input> = vec![];
    let transaction_hash = funding.hash();
    for (idx, output) in funding.output.iter().enumerate() {
        let id = CoinId {
            hash: transaction_hash,
            index: idx as u32,
        };
        utxodb
            .db
            .put(serialize(&id).unwrap(), serialize(&output).unwrap())?;
        let coin = Input {
            coin: id,
            value: output.value,
            owner: output.recipient,
        };
        funding_coins.push(coin);
    }
    wallet.update(&funding_coins, &vec![]).unwrap();
    Ok(())
}
=======
pub mod api;
pub mod experiment;
>>>>>>> e3e2ac22
<|MERGE_RESOLUTION|>--- conflicted
+++ resolved
@@ -18,108 +18,5 @@
 pub mod validation;
 pub mod visualization;
 pub mod wallet;
-<<<<<<< HEAD
-
-use crate::utxodb::UtxoDatabase;
-use bincode::serialize;
-use blockchain::BlockChain;
-use blockdb::BlockDatabase;
-use crypto::hash::Hashable;
-use miner::memory_pool::MemoryPool;
-use std::sync::{mpsc, Arc, Mutex};
-use transaction::{CoinId, Input, Output, Transaction};
-use wallet::Wallet;
-use transaction::Address;
-
-pub fn start(
-    addr: std::net::SocketAddr,
-    blockdb: &Arc<BlockDatabase>,
-    utxodb: &Arc<UtxoDatabase>,
-    blockchain: &Arc<BlockChain>,
-    wallet: &Arc<Wallet>,
-    mempool: &Arc<Mutex<MemoryPool>>,
-) -> std::io::Result<(network::server::Handle, miner::Handle)> {
-    // create channels between server and worker, worker and miner, miner and worker
-    let (msg_tx, msg_rx) = mpsc::channel();
-    let (ctx_tx, ctx_rx) = mpsc::channel();
-    let ctx_tx_wallet = ctx_tx.clone();
-
-    let (ctx, server) = network::server::new(addr, msg_tx)?;
-    ctx.start().unwrap();
-
-    let ctx = network::worker::new(
-        4,
-        msg_rx,
-        blockchain,
-        blockdb,
-        utxodb,
-        wallet,
-        mempool,
-        ctx_tx,
-        server.clone(),
-    );
-    ctx.start();
-
-    let (ctx, miner) = miner::new(
-        mempool,
-        blockchain,
-        utxodb,
-        wallet,
-        blockdb,
-        ctx_rx,
-        server.clone(),
-    );
-    ctx.start();
-
-    // TODO: all wallet-related logic are just for demoing. We need an API for user to send/receive
-    // money. For now, we just initialize the wallet here and let it send transactions to itself
-    // periodically.
-    wallet.generate_keypair().unwrap();
-
-    return Ok((server, miner));
-}
-
-/// Gives 100 coins of 100 worth to every public key.
-pub fn ico(
-    addresses: Vec<Address>, // public keys of all the ico recipients
-    utxodb: &UtxoDatabase,
-    wallet: &Wallet,
-) -> Result<(), rocksdb::Error> {
-    let funding = Transaction {
-        input: vec![],
-        output: addresses
-            .iter()
-            .map(|address| {
-                (0..100).map(move |_| Output {
-                    value: 100,
-                    recipient: *address,
-                })
-            })
-            .flatten()
-            .collect(),
-        authorization: vec![],
-    };
-    let mut funding_coins: Vec<Input> = vec![];
-    let transaction_hash = funding.hash();
-    for (idx, output) in funding.output.iter().enumerate() {
-        let id = CoinId {
-            hash: transaction_hash,
-            index: idx as u32,
-        };
-        utxodb
-            .db
-            .put(serialize(&id).unwrap(), serialize(&output).unwrap())?;
-        let coin = Input {
-            coin: id,
-            value: output.value,
-            owner: output.recipient,
-        };
-        funding_coins.push(coin);
-    }
-    wallet.update(&funding_coins, &vec![]).unwrap();
-    Ok(())
-}
-=======
 pub mod api;
 pub mod experiment;
->>>>>>> e3e2ac22
