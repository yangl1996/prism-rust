#[macro_use]
extern crate serde_derive;
#[macro_use]
extern crate hex_literal;
#[macro_use]
extern crate clap;


pub mod crypto;
pub mod transaction;
pub mod network;
pub mod block;
pub mod state;
<<<<<<< HEAD
pub mod blockchain;
=======
pub mod miner;
//pub mod validation;
>>>>>>> 82f4172b
<|MERGE_RESOLUTION|>--- conflicted
+++ resolved
@@ -11,9 +11,6 @@
 pub mod network;
 pub mod block;
 pub mod state;
-<<<<<<< HEAD
 pub mod blockchain;
-=======
 pub mod miner;
-//pub mod validation;
->>>>>>> 82f4172b
+//pub mod validation;