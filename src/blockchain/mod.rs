--- conflicted
+++ resolved
@@ -171,11 +171,7 @@
                         Edge::ProposerToTransactionReference(position as u32),
                     );
                     // Since the tx proposer block is now referred, remove it from the unreferred tx pool
-<<<<<<< HEAD
-                    self.tx_blocks.remove_unreferred(&block_hash);
-=======
                     self.tx_blocks.remove_unreferred(tx_hash);
->>>>>>> 82607fb0
                 }
 
                 // 4. Add the proposer block to the list of unvoted blocks on all the voter chains.
