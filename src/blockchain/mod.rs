mod transaction;
mod proposer;
mod voter;
pub mod utils;
mod edge;
use super::block::{Block, Content};
use super::crypto::hash::{Hashable, H256};
use serde::{Serialize, Deserialize};
use edge::Edge;
use proposer::NodeData as ProposerNodeData;
use proposer::Status  as ProposerStatus;
use voter::NodeStatus  as VoterNodeStatus;
use voter::NodeUpdateStatus  as VoterNodeUpdateStatus;
use proposer::Tree as ProposerTree;
use voter::NodeData as VoterNodeData;
use voter::Chain as VoterChain;
use transaction::Pool as TxPool;
use std::collections::HashMap;
use std::collections::BTreeMap;
use std::collections::HashSet;
use std::cmp;
use std::collections::VecDeque;
use utils::PropOrderingHelper;
use petgraph::{Directed, Undirected, graph::NodeIndex};
use petgraph::graphmap::GraphMap;
use std::iter::FromIterator;
use std::process;

pub struct BlockChain{
    /// Store the graph structures of Prism
    pub graph: GraphMap<H256, Edge, Directed>,
    pub proposer_tree: ProposerTree,
    pub voter_chains: Vec<VoterChain>,
    pub tx_pool: TxPool,
    /// Contains data about the proposer nodes.
    pub proposer_node_data: HashMap<H256, ProposerNodeData>,
    /// Contains data about the voter nodes.
    pub voter_node_data: HashMap<H256, VoterNodeData>
}

/// Functions to edit the blockchain
impl BlockChain {
    /// Initializing blockchain graph with genesis blocks.
    pub fn new(no_voting_chains: u16) -> Self {
        /// Initializing an empty objects
        let mut graph = GraphMap::<H256, Edge, Directed>::new();
        let mut proposer_tree = ProposerTree::default();
        let mut voter_chains: Vec<VoterChain> = vec![];
        let tx_pool: TxPool = TxPool::new();
        let mut proposer_node_data = HashMap::<H256, ProposerNodeData>::new();
        let mut voter_node_data = HashMap::<H256, VoterNodeData>::new();

        /// 1. Proposer genesis block
        /// 1a. Add proposer genesis block in the graph
        let proposer_genesis_node = ProposerNodeData::genesis(no_voting_chains);
        let proposer_hash_vec: [u8; 32] = [0, 0, 0, 0, 0, 0, 0, 0, 0, 0, 0, 0, 0, 0, 0, 0, 0, 0, 0, 0, 0, 0, 0, 0, 0, 0, 0, 0, 0, 0, 0, 0]; /// Hash vector of proposer genesis block. todo: Shift to a global config  file
        graph.add_node((&proposer_hash_vec).into());
        /// Add node data of proposer genesis block in the hashmap
        proposer_node_data.insert((&proposer_hash_vec).into(), proposer_genesis_node);
        // 1b. Initializing proposer tree
        proposer_tree.best_block = (&proposer_hash_vec).into();
        proposer_tree.prop_nodes.push(vec![(&proposer_hash_vec).into()]);
        proposer_tree.leader_nodes.insert(0, (&proposer_hash_vec).into()); // The leader block at level 0

        /// 2. Voter geneses blocks
        for chain_number in 0..(no_voting_chains) {
            /// 2a. Add voter chain i genesis block in the graph
            let voter_genesis_node = VoterNodeData::genesis(chain_number as u16);
            let b1 = ((chain_number + 1) >> 8) as u8;
            let b2 = (chain_number + 1) as u8;
            let voter_hash_vec: [u8; 32] = [0, 0, 0, 0, 0, 0, 0, 0, 0, 0, 0, 0, 0, 0, 0, 0, 0, 0, 0, 0, 0, 0, 0, 0, 0, 0, 0, 0, 0, 0, b1, b2]; /// Hash vector of voter genesis block. todo: Shift to a global config  file
            let voter_hash: H256 = (&voter_hash_vec).into();
            graph.add_node(voter_hash);
            /// Add node data in the hashmap
            voter_node_data.insert(voter_hash, voter_genesis_node);
            /// 2b. Initializing a Voter chain
            let voter_chain = VoterChain::new(chain_number, voter_hash);
            voter_chains.push(voter_chain);
            proposer_tree.add_vote_at_level(voter_hash, 0);
        }
        return Self {
            graph,
            proposer_tree,
            voter_chains,
            tx_pool,
            proposer_node_data,
            voter_node_data
        };
    }

    //todo: Add a restoration function. This requires DB.

    /// Adds directed edges: from->to and to->from with different types.
    fn insert_edge(&mut self, from: H256, to: H256, edge_type: Edge) {
        self.graph.add_edge(to, from, edge_type.reverse_edge());
        self.graph.add_edge(from, to, edge_type);
    }

    /// Add a new block to the graph. This function is called when a new block is received. We assume that all the referred block are available.
    pub fn insert_node(&mut self, block: &Block) {
        let block_hash = block.hash();
        let parent_proposer_block_hash = block.header.parent_hash;
        /// Add the node to the graph
        self.graph.add_node(block_hash);
        /// Parse the block content and add the edges according to Prism logic.
        let content: &Content = &block.content;
        match content {
            Content::Transaction(_) => {
                // 1. Add edge from tx block to its proposer parent
                self.insert_edge(block_hash, parent_proposer_block_hash, Edge::TransactionToProposerParent);
                // Add tx block to pool of unreferred and unconfirmed tx blocks.
                self.tx_pool.insert_unconfirmed(block_hash);
                self.tx_pool.insert_unreferred(block_hash);
            },

            Content::Proposer(content) => {
                // 1, Add edge from prop block to its proposer parent
                self.insert_edge(block_hash, parent_proposer_block_hash, Edge::ProposerToProposerParent);
                // Since the parent is referred remove it from unreferred pool and add the block
                // to the unreferred pool.
                self.proposer_tree.remove_unreferred(&parent_proposer_block_hash);
                self.proposer_tree.insert_unreferred(block_hash);

                // 2. Iterate through the list of proposer blocks referred in the proposer block content
                for (position, prop_hash) in content.proposer_block_hashes.iter().enumerate() {
                    self.insert_edge(block_hash, *prop_hash, Edge::ProposerToProposerReference((1+position) as u32)); // The parent prop block has the first position
                    self.proposer_tree.remove_unreferred(prop_hash);

                }

                // 3. Iterate through the list of transaction block referred in the proposer block content
                for (position, tx_hash) in content.transaction_block_hashes.iter().enumerate() {
                    self.insert_edge(block_hash, *tx_hash, Edge::ProposerToTransactionReference(position as u32));
                    self.tx_pool.remove_unreferred(&block_hash);
                }

                // 4. Add the proposer block to the list of unvoted blocks on all the voter chains.
                let proposer_parent_node_data: ProposerNodeData = self.proposer_node_data[&parent_proposer_block_hash];
                for i in 0..self.voter_chains.len() {
                    self.voter_chains.get_mut(i as usize).unwrap().insert_unvoted(
                        proposer_parent_node_data.level + 1, block_hash);
                }

                // 5. Creating proposer node data.
                let mut proposer_node_data = ProposerNodeData::default();
                proposer_node_data.level = proposer_parent_node_data.level + 1;

                // 6. Add node data in the map
                self.proposer_node_data.insert(block_hash, proposer_node_data);

                // 7. Add the block to the proposer tree at a level.
                self.proposer_tree.add_block_at_level(block_hash, proposer_node_data.level);
            },

            Content::Voter(content) => {
                // 1, Add edge from voter block to its proposer parent
                self.insert_edge(block_hash, parent_proposer_block_hash, Edge::VoterToProposerParent);

                // 2. Add edge from voter block to its voter parent
                self.insert_edge(block_hash, content.voter_parent_hash, Edge::VoterToVoterParent);

                // 3. Add edge from voter block to proposer votees
                for prop_block_hash in content.proposer_block_votes.iter() {
                    if self.graph.contains_edge(block_hash, *prop_block_hash) { // if prop_block_hash is also parent_proposer_hash
                        self.insert_edge(block_hash, (*prop_block_hash).clone(), Edge::VoterToProposerParentAndVote);
                    } else {
                        self.insert_edge(block_hash, (*prop_block_hash).clone(), Edge::VoterToProposerVote);
                    }

                    /// 4 Incrementing the votes of the proposer block
                    let ref mut proposer_node_data = self.proposer_node_data.get_mut(&prop_block_hash).unwrap();
                    proposer_node_data.votes += 1;
                    self.proposer_tree.add_vote_at_level(block_hash, proposer_node_data.level);
                }



                // 4. Updating the voter chain.
                let parent_voter_node_data: VoterNodeData = self.voter_node_data[&content.voter_parent_hash];
                let voter_node_update = self.voter_chains[parent_voter_node_data.chain_number as usize].add_voter_block(
                    block_hash, content.voter_parent_hash, parent_voter_node_data.level+1
                );


                // 5. Creating voter node data. Updating the level of the parent.
                //    And updating the unvoted_levels on the voter chain
                let mut voter_node_data = VoterNodeData::default();
                voter_node_data.level = parent_voter_node_data.level + 1;
                voter_node_data.chain_number = parent_voter_node_data.chain_number;

                if voter_node_update == VoterNodeUpdateStatus::ExtendedMainChain{
                    voter_node_data.status = VoterNodeStatus::OnMainChain;
                    for prop_block_hash in content.proposer_block_votes.iter() {
                        let proposer_level = self.prop_node_data(&prop_block_hash).level;
                        self.voter_chains.get_mut(voter_node_data.chain_number as usize).unwrap().remove_unvoted(proposer_level);
                    }
                }
                else if voter_node_update == VoterNodeUpdateStatus::LongerFork{
                    panic!("Unimplemented");
                }
                else if voter_node_update == VoterNodeUpdateStatus::SideChain{
                    // Orphan block if voter block was not on the main chain
                    voter_node_data.status = VoterNodeStatus::Orphan;
                }
                self.voter_node_data.insert(block_hash, voter_node_data);

                // If the voter node was added on the main chain try confirming the latest unconfirmed level.
                if voter_node_update == VoterNodeUpdateStatus::ExtendedMainChain{
                    loop {
                        let level = self.proposer_tree.continuous_leader_level + 1;
                        self.confirm_leader_block_at_level(level);
                        // Exit the loop if previous step did not increase "self.proposer_tree.continuous_leader_level"
                        if level == self.proposer_tree.continuous_leader_level + 1 {
                            break;
                        }
                    }
                }
            },
        };
    }
}

/// Functions to infer the voter chains.
impl BlockChain {
    /// Return the voter blocks on longest voter chain chain_number
    pub fn get_longest_chain(&self, chain_number: u16) -> Vec<H256> {
        let best_level = self.voter_chains[chain_number as usize].best_level;
        let mut longest_chain: Vec<H256> = vec![];
        let mut top_block: H256 = self.voter_chains[chain_number as usize].best_block;

        /// Recursively push the top block
        for _ in 0..best_level {
            longest_chain.push(top_block);
            top_block = self.get_voter_parent(top_block);
        }
        longest_chain.push(top_block);
        longest_chain.reverse();
        return longest_chain;
    }

    /// Returns votes (prop block hashes) from a chain.
    pub fn get_votes_from_chain(&self, chain_number: u16) -> Vec<H256> {
        let longest_chain: Vec<H256> = self.get_longest_chain(chain_number);
        let mut votes: Vec<H256> = vec![];
        for voter in longest_chain {
            let mut voter_votes = self.get_votes_by_voter(&voter);
            voter_votes.reverse(); //todo: Why? Ordering?
            votes.extend(voter_votes);
        }

        return votes;
    }

    /// Returns the (proposer) votes of a voter block
    pub fn get_votes_by_voter(&self, block_hash: &H256) -> Vec<H256> {
        if !self.voter_node_data.contains_key(&block_hash) { panic!("The voter block with hash {} doesn't exist", block_hash); }
        let voter_ref_edges = self.graph.edges(*block_hash).filter(|&x| *x.2 == Edge::VoterToProposerVote || *x.2 == Edge::VoterToProposerParentAndVote);
        let voter_ref_nodes: Vec<H256> = voter_ref_edges.map(|x| x.1).collect();
        return voter_ref_nodes;
    }

    /// Return the voter parent of a voter block
    pub fn get_voter_parent(&self, block_hash: H256) -> H256 {
        if !self.voter_node_data.contains_key(&block_hash) { panic!("The voter block with hash {} doesn't exist", block_hash);}
        let voter_parent_edges = self.graph.edges(block_hash).filter(|&x| *x.2 == Edge::VoterToVoterParent);
        let voter_parent_nodes: Vec<H256> = voter_parent_edges.map( |x| x.1 ).collect();
        if  voter_parent_nodes.len() == 1 { return voter_parent_nodes[0];}
        else {panic!("{} proposer parents for {}", voter_parent_nodes.len(), block_hash)}
    }

    pub fn number_of_voting_chains(&self) -> u32 {
        return self.voter_chains.len() as u32;
    }
}

/// Functions to generate the ledger. This uses the confirmation logic of Prism.
impl BlockChain {
    // This is a important fn: Checks if there are sufficient votes to confirm leader block at the level.
    // todo: This function should be called when the voter chain has collected sufficient votes on level.
    pub fn confirm_leader_block_at_level(&mut self, level: u32) {
        if self.proposer_tree.prop_nodes.len() <= level as usize {
            return; // Return if the level has no proposer blocks.
        }

        if self.proposer_tree.leader_nodes.contains_key(&level) {
            return; // Return if the level already has leader block.
        }
        println!("Trying to confirm on level {}", level);
        if !self.proposer_tree.all_votes.contains_key(&level) {
            return
        }
        if self.proposer_tree.all_votes[&level] < self.number_of_voting_chains()/2 {
            return ; // At least half the votes should come in
        }
        let proposers_blocks: &Vec<H256> = &self.proposer_tree.prop_nodes[level as usize];
        let mut lcb_proposer_votes: HashMap<H256, f32> = HashMap::<H256, f32>::new();
        let mut max_lcb_vote: f32 = -1.0;
        let mut max_lcb_vote_index: usize = 0;
        // Stores the votes which can go to any block.
        let mut left_over_votes: f32 = self.voter_chains.len() as f32;

        // 1. Getting the lcb of votes on each proposer block
        // todo: This seems inefficient. Also equal votes situation is not considered.
        for (index, proposer) in proposers_blocks.iter().enumerate() {
            let proposer_votes: Vec<u32> = self.get_vote_depths_on_proposer(proposer);
            let lcb = utils::lcb_from_vote_depths(proposer_votes);
            lcb_proposer_votes.insert(*proposer, lcb);
            left_over_votes -= lcb;
            if max_lcb_vote < lcb {
                max_lcb_vote = lcb;
                max_lcb_vote_index = index;
            }
        }

        // Dont confirm if a private proposer block has a higher ucb.
        if left_over_votes >= max_lcb_vote {
            return;
        }
        // The fast confirmation can be done here
        // Dont confirm  if another proposer block has a higher ucb.
        for (index, proposer) in proposers_blocks.iter().enumerate() {
            let ucb = lcb_proposer_votes.get(proposer).unwrap() + left_over_votes;
            if index == max_lcb_vote_index { continue }
            if ucb >= max_lcb_vote {
                return;
            }
        }

<<<<<<< HEAD
        println!("Confirmed block at level {} with {} votes cast", level, self.proposer_tree.all_votes[level as usize].len());
=======
//        println!("Confirmed block at level {} with {} votes cast", level, self.proposer_tree.all_votes[&level]);
>>>>>>> 09f2cc8f

        // If the function enters here, it has confirmed the block at 'level'

        // 2a. Adding the leader block for the level
        let leader_block = proposers_blocks[max_lcb_vote_index];
        self.proposer_tree.leader_nodes.insert(level, leader_block);
        self.proposer_tree.max_leader_level = cmp::max(self.proposer_tree.max_leader_level, level);

        // 2b. Giving NotLeaderUnconfirmed status to all blocks at 'level' except the leader_block
        let ref mut leader_node_data =  self.proposer_node_data.get_mut(&leader_block).unwrap();
        leader_node_data.give_leader_status();
        // Changing the status of other nodes at the same level to 'NotLeaderUnconfirmed'
        for proposer_block in self.proposer_tree.prop_nodes[level as usize].iter(){
            if *proposer_block != leader_block{
                let ref mut proposer_node_data =  self.proposer_node_data.get_mut(proposer_block).unwrap();
                proposer_node_data.give_not_leader_status();
            }
        }

        // 3. Updating ledger because a new leader block is added.
        self.update_ledger();
    }

    /// Return depths of voters of the given proposer block
    pub fn get_vote_depths_on_proposer(&self, block_hash: &H256) -> Vec<u32> {
        if !self.proposer_node_data.contains_key(block_hash) { panic!("The proposer block with hash {} doesn't exist", block_hash); }
        let voter_ref_edges = self.graph.edges(*block_hash).filter(|&x| *x.2 == Edge::VoterFromProposerVote || *x.2 == Edge::VoterFromProposerParentAndVote);
        let mut voter_ref_nodes: Vec<u32> = vec![];
        for edge in voter_ref_edges {
            let voter_block_hash = edge.1;
            let voter_node_data = self.voter_node_data[&voter_block_hash];
            if !voter_node_data.is_on_longest_chain() { continue; }
            let voter_level = voter_node_data.level;
            let voter_chain_number = voter_node_data.chain_number;
            let voter_chain_depth = self.voter_chains[voter_chain_number as usize].best_level;
            voter_ref_nodes.push(voter_chain_depth - voter_level);
        }
        return voter_ref_nodes;
    }

    /// Update the ledger
    fn update_ledger(&mut self) {
        // All the levels upto 'start_level' - 1 have a leader block
        // 'end level' is the last level which has a leader block
        let start_level = self.proposer_tree.continuous_leader_level+1;
        let end_level = self.proposer_tree.max_leader_level;
        // Update the continuous_leader_level to level L s.t all levels upto L has a leader block
        for l in start_level..=end_level{
            // if level 'l' has a leader block, update the ledger
            if self.proposer_tree.leader_nodes.contains_key(&l) {
                self.proposer_tree.continuous_leader_level = l;
                // The leader blocks upto level l - 1  is confirmed.
                let leader_block_at_l = self.proposer_tree.leader_nodes.get(&l).unwrap();

                // Step 1. Recursively order the referred notleader proposer blocks.
                let to_confirm_proposer_blocks_ordered = self.get_all_parent_and_referred_notleader_unconfirmed_prop_blocks_ordered(*leader_block_at_l);
                // Step 2. Add the transactions blocks referred by these
                for proposer_block in to_confirm_proposer_blocks_ordered.iter(){
                    // Confirming all the tx blocks referred.
                    for tx_blocks in self.get_referred_tx_blocks_ordered(proposer_block){
                        if self.tx_pool.is_unconfirmed(&tx_blocks){
                            self.tx_pool.confirm(&tx_blocks);
                        }
                    }
                    // Changing the status of these prop blocks.
                    if *proposer_block != *leader_block_at_l {
                        self.proposer_node_data.get_mut(proposer_block).unwrap().give_not_leader_confirmed_status();
                    }
                }
            }
            //if level 'l' doesnt have a leader block, we cant update the ledger for the next levels
            else {  break; }
        }
    }

    /// Complicated function: When a new leader block, B, is confirmed, it also confirms
    /// 'notleader' proposer blocks directly and indirectly referred by B.
    /// Let set S be the list of all the notleader proposer blocks referred by B.
    /// The set S is topologically ordered according to the following rule for B1, B2 \in S:
    /// 1. If B1.level < B2.level ==> B1 < B2.
    /// 2. If B1.level == B2.level, then B1 < B2 if B1 is (directly or indirectly) referred before B2 in block B.
    /// The ordering logic is in struct PropOrderingHelper.
    fn get_all_parent_and_referred_notleader_unconfirmed_prop_blocks_ordered(&self, block_hash: H256) -> Vec<H256> {

        let mut all_blocks: BTreeMap<H256, PropOrderingHelper> = BTreeMap::new(); // Set S.
        let mut queue: VecDeque<(H256, PropOrderingHelper)> = VecDeque::new();
        let node_data = self.prop_node_data(&block_hash);
        queue.push_back( (block_hash, PropOrderingHelper::new(node_data.level, vec![0])) );

        while let Some(block) = queue.pop_front() {
            let block_hash = block.0.clone();
            let new_effective_ordering = block.1.clone();

            //1. Add the block to all_blocks

            //In case a block is already present in all_blocks, replace the previous
            //if the new position is better than the previous.
            if all_blocks.contains_key(&block.0) {
                let old_effective_ordering = all_blocks.get(&block.0).unwrap();
                if new_effective_ordering < *old_effective_ordering{
                    all_blocks.remove(&block.0);
                }
                else { continue; }
            }
            all_blocks.insert(block.0, block.1);

            //2. Add the block's parent and referred notleader proposer blocks to the queue.
            let prev_level_prop_blocks = self.get_parent_and_referred_notleader_unconfirmed_prop_blocks(block_hash);
            for block in prev_level_prop_blocks {
                let block_h = block.0;
                let node_data = self.prop_node_data(&block_h);
                let level = node_data.level; // level in the prop tree
                let mut new_position_vec = new_effective_ordering.position.clone();
                new_position_vec.push(block.1);
                queue.push_back((block_h, PropOrderingHelper::new(level, new_position_vec) )) ;
            }
        }
        // Sorting all the blocks using logic in the comment of the function
        let mut v_all_blocks = Vec::from_iter(all_blocks);
        v_all_blocks.sort_by(|(_, a), (_, b)| a.cmp(&b));

        let answer: Vec<H256> = v_all_blocks.into_iter().map(|(x,_)| x).collect();
        return answer
    }

    /// Returns the tx blocks directly referred by the proposer block
    pub fn get_referred_tx_blocks_ordered(&self, block_hash: &H256) -> Vec<H256> {
        if !self.proposer_node_data.contains_key(block_hash) { panic!("The proposer block with hash {} doesn't exist", *block_hash); }
        let all_edges = self.graph.edges(*block_hash);

        let mut referred_tx_blocks_nodes: Vec<(H256, u32)> = vec![];
        for edge in all_edges{
            if let Edge::ProposerToTransactionReference(position) = *edge.2 {
                referred_tx_blocks_nodes.push((edge.1, position));
            }
        }
        referred_tx_blocks_nodes.sort_by_key(|k| k.1);
        // returning the hashes only
        return referred_tx_blocks_nodes.into_iter().map(|(x,_)| x).collect();
    }

    /// Returns all the notleader proposer blocks references by the block_hash including the parent.
    /// The blocks are ordered by their position in the reference list.
    fn get_parent_and_referred_notleader_unconfirmed_prop_blocks(&self, block_hash: H256) ->  Vec<(H256, u32)>{
        let parent_block: H256 = self.get_proposer_parent(block_hash);
        let mut referred_prop_blocks: Vec<(H256, u32)> = self.get_referred_prop_blocks(block_hash);
        referred_prop_blocks.push((parent_block, 0));
        // Filtering only NotLeaderUnconfirmed Blocks
        let mut not_leader_prop_blocks: Vec<(H256, u32)>  = referred_prop_blocks.into_iter().filter(
            |&x| self.prop_node_data(&x.0).leadership_status == ProposerStatus::NotLeaderUnconfirmed).collect();
        not_leader_prop_blocks.sort_by_key(|k| k.1);
        return not_leader_prop_blocks;
    }

    /// Return the proposer parent of the block
    pub fn get_proposer_parent(&self, block_hash: H256) -> H256 {
        let proposer_parent_edges = self.graph.edges(block_hash).filter( |&x|
            (   *x.2 == Edge::TransactionToProposerParent || *x.2 == Edge::ProposerToProposerParent
                || *x.2 == Edge::VoterToProposerParent || *x.2 == Edge::VoterToProposerParentAndVote ));
        let proposer_parent_nodes: Vec<H256> = proposer_parent_edges.map( |x| x.1 ).collect();
        if  proposer_parent_nodes.len() == 1 { return proposer_parent_nodes[0];}
        else {panic!("{} proposer parents for {}", proposer_parent_nodes.len(), block_hash)}
    }

    /// Returns the prop blocks directly referred by the proposer block
    pub fn get_referred_prop_blocks(&self, block_hash: H256) -> Vec<(H256, u32)> {
        if !self.proposer_node_data.contains_key(&block_hash) { panic!("The proposer block with hash {} doesn't exist", block_hash); }
        let all_edges = self.graph.edges(block_hash);

        let mut referred_prop_blocks_nodes: Vec<(H256, u32)> = vec![];
        for edge in all_edges{
            if let Edge::ProposerToProposerReference(position) = *edge.2 {
                referred_prop_blocks_nodes.push((edge.1, position));
            }
        }
        return referred_prop_blocks_nodes;
    }

    /// Return a single leader block at the given level
    pub fn get_leader_block_at_level(&mut self, level: u32) -> Option<H256> {
        if self.proposer_tree.best_level >= level {
            self.confirm_leader_block_at_level(level);
            if self.proposer_tree.leader_nodes.contains_key(&level) {
                return Some(self.proposer_tree.leader_nodes[&level]);
            }
        }
        return None;
    }

    /// Returns the leader blocks from 0 to best level of the proposer tree
    pub fn get_leader_block_sequence(&mut self) -> Vec<Option<H256>> {
        let best_prop_level = self.proposer_tree.best_level;

        let leader_blocks: Vec<Option<H256>> = (1..=best_prop_level).map(
            |level| self.get_leader_block_at_level(level)
        ).collect();
        return leader_blocks;
    }
}


/// Functions for mining.
impl BlockChain {
    /// Return the best blocks on all voter chain.
    pub fn get_all_voter_best_blocks(&self) -> Vec<H256> {
        let voter_best_blocks: Vec<H256> = self.voter_chains.iter().map(|x| x.best_block.clone()).collect();
        return voter_best_blocks;
    }

    /// Return the best blocks on voter chain 'chain number'.
    pub fn get_voter_best_block(&self, chain_number: u16) -> H256 {
        let voter_best_block: H256 = self.voter_chains.get(chain_number as usize).unwrap().best_block;
        return voter_best_block;
    }

    /// Return the best block on proposer tree.s
    pub fn get_proposer_best_block(&self) -> H256 {
        return self.proposer_tree.best_block;
    }

    /// Proposer block content 1
    pub fn get_unreferred_prop_blocks(&self) -> Vec<H256> {
        let unreferred_prop_blocks = self.proposer_tree.unreferred.clone();
        return Vec::from_iter(unreferred_prop_blocks);
    }

    /// Proposer block content 2
    pub fn get_unreferred_tx_blocks(&self) -> Vec<H256> {
        let unreferred_tx_blocks = self.tx_pool.unreferred.clone();
        return Vec::from_iter(unreferred_tx_blocks);
    }

    /// Voter block content
    pub fn get_unvoted_prop_blocks(&self, chain_number: u16) -> Vec<H256> {
        return self.voter_chains[chain_number as usize].get_unvoted_prop_blocks();
    }
    //todo: Voter content - Unvoted proposer blocks.

    //The content for transaction blocks is maintained in the tx-mempool, not here.
}

/// Helper functions : Get proposer and node data
impl BlockChain{
    fn prop_node_data(&self, hash: &H256 ) -> &ProposerNodeData{
        return self.proposer_node_data.get(hash).unwrap();
    }

    fn voter_node_data(&self, hash: &H256 ) -> &VoterNodeData{
        return self.voter_node_data.get(hash).unwrap();
    }
}

#[cfg(test)]
mod tests {
    use crate::crypto::hash::{H256};
    use super::*;
    use crate::block::generator as block_generator;
    use crate::block::{Block};
    use rand::{Rng, RngCore};
    use super::utils;

    // At initialization the blockchain only consists of (m+1) genesis blocks.
    // The hash of these genesis nodes in the blockchain graph are fixed for now
    // because we have designed the genesis blocks themselves.
    #[test]
    fn blockchain_initialization(){
        pub const NUM_VOTER_CHAINS: u16 = 10;
        /// Initialize a blockchain with 10  voter chains.
        let mut blockchain = BlockChain::new(NUM_VOTER_CHAINS);

        /// Checking proposer tree's genesis block hash
        let proposer_genesis_hash_shouldbe: [u8; 32] = [0,0,0,0,0,0,0,0,0,0,0,0,0,0,0,0,0,0,0,0,0,0,0,0,0,0,0,0,0,0,0,0]; /// Hash vector of proposer genesis block. todo: Shift to a global config  file
        let proposer_genesis_hash_shouldbe: H256 = (&proposer_genesis_hash_shouldbe).into();
        assert_eq!(proposer_genesis_hash_shouldbe, blockchain.proposer_tree.best_block);

        /// Checking all voter tree's genesis block hashes
        for chain_number in 0..NUM_VOTER_CHAINS{
            let b1 = ((chain_number+1) >> 8) as u8;
            let b2 = (chain_number+1) as u8;
            let voter_genesis_hash_shouldbe: [u8; 32] = [0,0,0,0,0,0,0,0,0,0,0,0,0,0,0,0,0,0,0,0,0,0,0,0,0,0,0,0,0,0,b1,b2];/// Hash vector of voter genesis block. todo: Shift to a global config  file
            let voter_genesis_hash_shouldbe: H256 = (&voter_genesis_hash_shouldbe).into();
            assert_eq!(voter_genesis_hash_shouldbe, blockchain.voter_chains[chain_number as usize].best_block);
        }
    }

    #[test]
    fn blockchain_growing(){
        pub const NUM_VOTER_CHAINS: u16 = 10;
        let mut rng = rand::thread_rng();
        /// Initialize a blockchain with 10 voter chains.
        let mut blockchain = BlockChain::new(NUM_VOTER_CHAINS);

        /// Store the parent blocks to mine on voter trees.
        let mut voter_best_blocks: Vec<H256> = (0..NUM_VOTER_CHAINS).map( |i| blockchain.voter_chains[i as usize].best_block).collect();// Currently the voter genesis blocks.

        /// Maintains the list of tx blocks.
        let mut tx_block_vec: Vec<Block> = vec![];
        let mut unreferred_tx_block_index = 0;

        println!("Step 1:   Initialized blockchain");
        assert_eq!(11, blockchain.graph.node_count(), "Expecting 11 nodes corresponding to 11 genesis blocks");
        assert_eq!(0, blockchain.graph.edge_count(), "Expecting 0 edges");


        println!("Step 2:   Added 5 tx blocks on prop genesis");
        /// Mine 5 tx block's with prop_best_block as the parent
        let tx_block_5: Vec<Block> = utils::test_tx_blocks_with_parent_hash(5, blockchain.proposer_tree.best_block);
        tx_block_vec.extend(tx_block_5.iter().cloned());
        /// Add the tx blocks to blockchain
        for i in 0..5{ blockchain.insert_node(&tx_block_vec[i]); }
        assert_eq!(16, blockchain.graph.node_count(), "Expecting 16 nodes corresponding to 11 genesis blocks and  5 tx blocks");
        assert_eq!(10, blockchain.graph.edge_count(), "Expecting 10 edges");


        println!("Step 3:   Added prop block referring these 5 tx blocks");
        /// Generate a proposer block with prop_parent_block as the parent which referencing the above 5 tx blocks
        let prop_block1 = utils::test_prop_block(blockchain.proposer_tree.best_block,
   tx_block_vec[0..5].iter().map( |x| x.hash()).collect(), vec![]);
        /// Add the prop_block
        blockchain.insert_node(&prop_block1);
        assert_eq!(prop_block1.hash(), blockchain.proposer_tree.best_block, "Proposer best block");
        assert_eq!(17, blockchain.graph.node_count(), "Expecting 17 nodes");
        assert_eq!(22, blockchain.graph.edge_count(), "Expecting 22 edges");


        println!("Step 4:   Add 10 voter blocks voting on proposer block at level 1");
        for i in 0..NUM_VOTER_CHAINS{
            assert_eq!(1, blockchain.voter_chains[i as usize].get_unvoted_prop_blocks().len());
            assert_eq!(prop_block1.hash(), blockchain.voter_chains[i as usize].get_unvoted_prop_blocks()[0]);
            let voter_block = utils::test_voter_block(blockchain.proposer_tree.best_block,
        i as u16, blockchain.voter_chains[i as usize].best_block,blockchain.voter_chains[i as usize].get_unvoted_prop_blocks() );
            blockchain.insert_node(&voter_block);
        }
        assert_eq!(27, blockchain.graph.node_count());
        let prop_block1_votes = blockchain.proposer_node_data[&prop_block1.hash()].votes;
        assert_eq!(62, blockchain.graph.edge_count());
        assert_eq!(10, prop_block1_votes, "prop block 1 should have 10 votes" );


        println!("Step 5:   Mining 5 tx blocks, 2 prop blocks at level 2 with 3, 5 tx refs");
        unreferred_tx_block_index += 5;
        let tx_block_5: Vec<Block> = utils::test_tx_blocks_with_parent_hash(5, blockchain.proposer_tree.best_block);
        tx_block_vec.extend(tx_block_5.iter().cloned());
        /// Add the tx blocks to blockchain
        for i in 0..5{ blockchain.insert_node(&tx_block_vec[unreferred_tx_block_index+i]); }
        let prop_block2a = utils::test_prop_block(blockchain.proposer_tree.best_block,
        tx_block_vec[5..8].iter().map( |x| x.hash()).collect(), vec![]); // Referring 3 tx blocks
        blockchain.insert_node(&prop_block2a);
        assert_eq!(prop_block2a.hash(), blockchain.proposer_tree.best_block, "Proposer best block");
        assert_eq!(33, blockchain.graph.node_count(), "Expecting 33 nodes");
        assert_eq!(80, blockchain.graph.edge_count(), "Expecting 80 edges");

        let prop_block2b = utils::test_prop_block(prop_block1.hash(),
        tx_block_vec[5..10].iter().map( |x| x.hash()).collect(), vec![]);// Referring 5 tx blocks
        blockchain.insert_node(&prop_block2b);
        assert_ne!(prop_block2b.hash(), blockchain.proposer_tree.best_block, "prop 2b is not best block");
        assert_eq!(34, blockchain.graph.node_count(), "Expecting 34 nodes" );
        assert_eq!(92, blockchain.graph.edge_count(), "Expecting 92 edges");



        println!("Step 6:   Add 7+3 votes on proposer blocks at level 2");
        for i in 0..7{
            assert_eq!(1, blockchain.voter_chains[i as usize].get_unvoted_prop_blocks().len());
            assert_eq!(prop_block2a.hash(), blockchain.voter_chains[i as usize].get_unvoted_prop_blocks()[0]);
            let voter_block = utils::test_voter_block(prop_block2a.hash(),
            i as u16, blockchain.voter_chains[i as usize].best_block,blockchain.voter_chains[i as usize].get_unvoted_prop_blocks() );
            blockchain.insert_node(&voter_block);
        }
        for i in 7..10{
            assert_eq!(1, blockchain.voter_chains[i as usize].get_unvoted_prop_blocks().len());
            assert_eq!(prop_block2a.hash(), blockchain.voter_chains[i as usize].get_unvoted_prop_blocks()[0]);
            // We are instead voting on prop block 2b
            let voter_block = utils::test_voter_block(prop_block2b.hash(),
            i as u16, blockchain.voter_chains[i as usize].best_block, vec![prop_block2b.hash()] );
            blockchain.insert_node(&voter_block);
        }
        let prop_block2a_votes = blockchain.proposer_node_data[&prop_block2a.hash()].votes;
        let prop_block2b_votes = blockchain.proposer_node_data[&prop_block2b.hash()].votes;
        assert_eq!(7, prop_block2a_votes, "prop block 2a should have 7 votes" );
        assert_eq!(3, prop_block2b_votes, "prop block 2b should have 3 votes" );
        assert_eq!(10, blockchain.proposer_tree.all_votes[&1], "Level 2 total votes should have 10",);
        assert_eq!(44, blockchain.graph.node_count(), "Expecting 44 nodes");
        assert_eq!(132, blockchain.graph.edge_count(), "Expecting 132 edges");


        println!("Step 7:   Mining 4 tx block and 1 prop block referring 4 tx blocks + prop_block_2b)");
        unreferred_tx_block_index += 5;
        let tx_block_4: Vec<Block> = utils::test_tx_blocks_with_parent_hash(4, blockchain.proposer_tree.best_block);
        tx_block_vec.extend(tx_block_4.iter().cloned());
        /// Add the tx blocks to blockchain
        for i in 0..4{ blockchain.insert_node(&tx_block_vec[unreferred_tx_block_index+i]); }
        let prop_block3 = utils::test_prop_block(blockchain.proposer_tree.best_block,
        tx_block_vec[10..14].iter().map( |x| x.hash()).collect(), vec![prop_block2b.hash()]); // Referring 4 tx blocks + 1 prop_block
        blockchain.insert_node(&prop_block3);
        assert_eq!(prop_block3.hash(), blockchain.proposer_tree.best_block, "Proposer best block");
        assert_eq!(49, blockchain.graph.node_count(), "Expecting 49 nodes");
        assert_eq!(152, blockchain.graph.edge_count(), "Expecting 152 edges");


        println!("Step 8:   Mining only 3+3 voter blocks voting on none + prob_block3");
        for i in 0..3{
            assert_eq!(1, blockchain.voter_chains[i as usize].get_unvoted_prop_blocks().len());
            assert_eq!(prop_block3.hash(), blockchain.voter_chains[i as usize].get_unvoted_prop_blocks()[0]);
            let voter_block = utils::test_voter_block(prop_block2a.hash(), // Mining on 2a (because 3 hasnt showed up yet (fake))
            i as u16, blockchain.voter_chains[i as usize].best_block, vec![] );
            blockchain.insert_node(&voter_block);
        }
        for i in 3..6{
            assert_eq!(1, blockchain.voter_chains[i as usize].get_unvoted_prop_blocks().len());
            assert_eq!(prop_block3.hash(), blockchain.voter_chains[i as usize].get_unvoted_prop_blocks()[0]);
            let voter_block = utils::test_voter_block(prop_block3.hash(), // Mining on 3 after it showed up
            i as u16, blockchain.voter_chains[i as usize].best_block, vec![prop_block3.hash()] );
            blockchain.insert_node(&voter_block);
        }
        assert_eq!(55, blockchain.graph.node_count(), "Expecting 55 nodes");
        assert_eq!(176, blockchain.graph.edge_count(), "Expecting 176 edges");


        println!("Step 9:  Mining 2 tx block and 1 prop block referring the 2 tx blocks");
        unreferred_tx_block_index += 4;
        let tx_block_2: Vec<Block> = utils::test_tx_blocks_with_parent_hash(2, blockchain.proposer_tree.best_block);
        tx_block_vec.extend(tx_block_2.iter().cloned());
        /// Add the tx blocks to blockchain
        for i in 0..2{ blockchain.insert_node(&tx_block_vec[unreferred_tx_block_index+i]); }
        let prop_block4 = utils::test_prop_block(blockchain.proposer_tree.best_block,
        tx_block_vec[14..16].iter().map( |x| x.hash()).collect(), vec![]); // Referring 4 tx blocks + 1 prop_block
        blockchain.insert_node(&prop_block4);
        assert_eq!(prop_block4.hash(), blockchain.proposer_tree.best_block, "Proposer best block");
        assert_eq!(58, blockchain.graph.node_count(), "Expecting 58 nodes");
        assert_eq!(186, blockchain.graph.edge_count(), "Expecting 186 edges");
        // Checking the number of unconfirmed tx blocks 2 of prop2a, 4 from prop3, and 2 from prop4.
        assert_eq!(8, blockchain.tx_pool.unconfirmed.len());


        println!("Step 10:  1-6 voter chains vote on prop4 and 6-10 voter blocks vote on prop3 and prop4" );
        ///Storing voter_parents used in step 12 test
        for i in 0..10{
            voter_best_blocks[i] = blockchain.voter_chains[i as usize].best_block.clone();
        }
        for i in 0..3{
            assert_eq!(2, blockchain.voter_chains[i as usize].get_unvoted_prop_blocks().len());
            assert_eq!(prop_block3.hash(), blockchain.voter_chains[i as usize].get_unvoted_prop_blocks()[0]);
            assert_eq!(prop_block4.hash(), blockchain.voter_chains[i as usize].get_unvoted_prop_blocks()[1]);
            let voter_block = utils::test_voter_block(prop_block4.hash(), // Mining on 4
             i as u16, blockchain.voter_chains[i as usize].best_block, vec![prop_block3.hash(), prop_block4.hash()] );
            blockchain.insert_node(&voter_block);
        }

        // prop3 is confirmed. Unconfirmed tx blocks 2 from prop4.
        assert_eq!(2, blockchain.tx_pool.unconfirmed.len());


        for i in 3..6{
            assert_eq!(1, blockchain.voter_chains[i as usize].get_unvoted_prop_blocks().len());
            assert_eq!(prop_block4.hash(), blockchain.voter_chains[i as usize].get_unvoted_prop_blocks()[0]);
            let voter_block = utils::test_voter_block(prop_block4.hash(), // Mining on 4
            i as u16, blockchain.voter_chains[i as usize].best_block, vec![prop_block4.hash()] );
            blockchain.insert_node(&voter_block);
        }
        // prop4 is also confirmed.
        assert_eq!(0, blockchain.tx_pool.unconfirmed.len());

        for i in 6..10{
            assert_eq!(2, blockchain.voter_chains[i as usize].get_unvoted_prop_blocks().len());
            assert_eq!(prop_block3.hash(), blockchain.voter_chains[i as usize].get_unvoted_prop_blocks()[0]);
            assert_eq!(prop_block4.hash(), blockchain.voter_chains[i as usize].get_unvoted_prop_blocks()[1]);
            let voter_block = utils::test_voter_block(prop_block4.hash(), // Mining on 3 after it showed up
            i as u16, blockchain.voter_chains[i as usize].best_block, vec![prop_block3.hash(), prop_block4.hash()] );
            blockchain.insert_node(&voter_block);
        }
        assert_eq!(68, blockchain.graph.node_count(), "Expecting 68 nodes");
        assert_eq!(240, blockchain.graph.edge_count(), "Expecting 240 edges");
        /// Checking the voter chain growth
        for i in 0..6{
            assert_eq!(4, blockchain.voter_chains[i as usize].best_level);
        }
        for i in 6..10{
            assert_eq!(3, blockchain.voter_chains[i as usize].best_level);
        }


        println!("Step 11:  Checking get_proposer_parent()");
        assert_eq!(blockchain.get_proposer_parent(prop_block4.hash()), prop_block3.hash());
        assert_eq!(blockchain.get_proposer_parent(tx_block_vec[14].hash()), prop_block3.hash());
        for i in 0..10{
            assert_eq!(blockchain.get_proposer_parent(blockchain.voter_chains[i as usize].best_block), prop_block4.hash());
        }


        println!("Step 12:  Checking get_voter_parent()");
        for i in 0..10{
            assert_eq!(blockchain.get_voter_parent(blockchain.voter_chains[i as usize].best_block), voter_best_blocks[i]);
        }

        println!("Step 13:  Checking get_votes_by_voter()");
        for i in 0..6{
            let votes = blockchain.get_votes_by_voter(&blockchain.voter_chains[i as usize].best_block);
            let expected = vec![prop_block4.hash()];
            let matching = votes.iter().zip(expected.iter()).filter(|&(a, b)| a == b).count();
            assert_eq!(matching, expected.len());
        }
        for i in 6..10{
            let mut votes = blockchain.get_votes_by_voter(&blockchain.voter_chains[i as usize].best_block);
            let mut expected = vec![prop_block3.hash(), prop_block4.hash()];
            votes.sort_by(|a, b| a.partial_cmp(b).unwrap());
            expected.sort_by(|a, b| a.partial_cmp(b).unwrap());
            let matching = votes.iter().zip(expected.iter()).filter(|&(a, b)| a == b).count();
            assert_eq!(matching, expected.len());
        }


        println!("Step 14:  Checking get_referred_tx_blocks_ordered()");
        let mut referred_tx_blocks: Vec<H256> = blockchain.get_referred_tx_blocks_ordered(&prop_block4.hash());
        let mut expected: Vec<H256> = tx_block_vec[14..16].iter().map( |x| x.hash()).collect();
        referred_tx_blocks.sort_by(|a, b| a.partial_cmp(b).unwrap());
        expected.sort_by(|a, b| a.partial_cmp(b).unwrap());
        let matching = referred_tx_blocks.iter().zip(expected.iter()).filter(|&(a, b)| a == b).count();
        assert_eq!(matching, expected.len());
        // Check 2
        let mut referred_tx_blocks: Vec<H256> = blockchain.get_referred_tx_blocks_ordered(&prop_block2a.hash());
        let mut expected: Vec<H256> = tx_block_vec[5..8].iter().map( |x| x.hash()).collect();
        referred_tx_blocks.sort_by(|a, b| a.partial_cmp(b).unwrap());
        expected.sort_by(|a, b| a.partial_cmp(b).unwrap());
        let matching = referred_tx_blocks.iter().zip(expected.iter()).filter(|&(a, b)| a == b).count();
        assert_eq!(matching, expected.len());


        println!("Step 15:  Checking get_referred_prop_blocks() ");
        let mut referred_prop_blocks: Vec<H256> = blockchain.get_referred_prop_blocks(prop_block3.hash()).iter().map(|x| x.0).collect();
        let mut expected: Vec<H256> = vec![prop_block2b.hash()];
        referred_prop_blocks.sort_by(|a, b| a.partial_cmp(b).unwrap());
        expected.sort_by(|a, b| a.partial_cmp(b).unwrap());
        let matching = referred_prop_blocks.iter().zip(expected.iter()).filter(|&(a, b)| a == b).count();
        assert_eq!( matching, expected.len());


        println!("Step 16:  Checking get_votes_from_chain()");
        for i in 0..7 {
            let chain_votes = blockchain.get_votes_from_chain(i);
            let expected = vec![prop_block1.hash(), prop_block2a.hash(), prop_block3.hash(), prop_block4.hash()];
            let matching = chain_votes.iter().zip(expected.iter()).filter(|&(a, b)| a == b).count();
            assert_eq!( matching, expected.len());
        }
        for i in 7..10 {
            let chain_votes = blockchain.get_votes_from_chain(i);
            let expected = vec![prop_block1.hash(), prop_block2b.hash(), prop_block3.hash(), prop_block4.hash()];
            let matching = chain_votes.iter().zip(expected.iter()).filter(|&(a, b)| a == b).count();
            assert_eq!( matching, expected.len());
        }


        println!("Step 17:  Checking leader blocks for first four levels");
        assert_eq!(16, blockchain.tx_pool.ordered.len());
        let leader_block_sequence = blockchain.get_leader_block_sequence();
        assert_eq!(prop_block1.hash(), leader_block_sequence[0].unwrap());
        assert_eq!(prop_block2a.hash(),leader_block_sequence[1].unwrap());
        assert_eq!(prop_block3.hash(), leader_block_sequence[2].unwrap());
        assert_eq!(prop_block4.hash(), leader_block_sequence[3].unwrap());
        assert_eq!(blockchain.proposer_node_data[&prop_block1.hash()].leadership_status,
                   ProposerStatus::Leader);
        assert_eq!(blockchain.proposer_node_data[&prop_block2a.hash()].leadership_status,
                   ProposerStatus::Leader);
        assert_eq!(blockchain.proposer_node_data[&prop_block2b.hash()].leadership_status,
                   ProposerStatus::NotLeaderAndConfirmed);
        assert_eq!(blockchain.proposer_node_data[&prop_block3.hash()].leadership_status,
                   ProposerStatus::Leader);
        assert_eq!(blockchain.proposer_node_data[&prop_block4.hash()].leadership_status,
                   ProposerStatus::Leader);


        println!("Step 18:  Checking NotLeaderUnconfirmed blocks for first four levels");
        assert_eq!(0, blockchain.get_parent_and_referred_notleader_unconfirmed_prop_blocks(prop_block1.hash()).len());
        assert_eq!(0, blockchain.get_parent_and_referred_notleader_unconfirmed_prop_blocks(prop_block2a.hash()).len());
        assert_eq!(0, blockchain.get_parent_and_referred_notleader_unconfirmed_prop_blocks(prop_block4.hash()).len());

        println!("Step 19:  The ledger tx blocks");

        println!("Step 20: Mining 2 tx block and 1 prop block referring the 2 tx blocks");
        unreferred_tx_block_index += 2;
        let tx_block_2: Vec<Block> = utils::test_tx_blocks_with_parent_hash(2, blockchain.proposer_tree.best_block);
        tx_block_vec.extend(tx_block_2.iter().cloned());
        /// Add the tx blocks to blockchain
        for i in 0..2{ blockchain.insert_node(&tx_block_vec[unreferred_tx_block_index+i]); }
        let prop_block5 = utils::test_prop_block(blockchain.proposer_tree.best_block,
                                                tx_block_vec[16..18].iter().map( |x| x.hash()).collect(), vec![]); // Referring 4 tx blocks + 1 prop_block
        blockchain.insert_node(&prop_block5);

        assert_eq!(2, blockchain.tx_pool.unconfirmed.len());
    }


    #[test]
    fn proposer_block_ordering(){
        pub const NUM_VOTER_CHAINS: u16 = 10;
        let mut rng = rand::thread_rng();
        // Initialize a blockchain with 10 voter chains.
        let mut blockchain = BlockChain::new(NUM_VOTER_CHAINS);

        // Store the parent blocks to mine on voter trees.
        let mut voter_best_blocks: Vec<H256> = (0..NUM_VOTER_CHAINS).map( |i| blockchain.voter_chains[i as usize].best_block).collect();// Currently the voter genesis blocks.

        // Maintains the list of tx blocks.
        let mut tx_block_vec: Vec<Block> = vec![];
        let mut unreferred_tx_block_index = 0;


        assert_eq!(11, blockchain.graph.node_count(), "Expecting 11 nodes corresponding to 11 genesis blocks");
        assert_eq!(0, blockchain.graph.edge_count(), "Expecting 0 edges");


        // Adding 6 prop blocks with notleader status
        let prop_block1 = utils::test_prop_block(blockchain.proposer_tree.best_block, vec![], vec![]);
//        println!("P-1: {}", prop_block1.hash());
        blockchain.insert_node(&prop_block1);

        let prop_block2a = utils::test_prop_block(prop_block1.hash(), vec![], vec![]);
//        println!("P-2a: {}", prop_block2a.hash());
        blockchain.insert_node(&prop_block2a);
        let prop_block2b = utils::test_prop_block(prop_block1.hash(), vec![], vec![]);
//        println!("P-2b: {}", prop_block2b.hash());
        blockchain.insert_node(&prop_block2b);
        let prop_block2c = utils::test_prop_block(prop_block1.hash(), vec![], vec![]);
//        println!("P-2c: {}", prop_block2c.hash());
        blockchain.insert_node(&prop_block2c);

        let prop_block3a = utils::test_prop_block(blockchain.proposer_tree.best_block, vec![], vec![prop_block2b.hash()]);
//        println!("P-3a: {}", prop_block3a.hash());
        blockchain.insert_node(&prop_block3a);
        let prop_block3b = utils::test_prop_block(prop_block2b.hash(), vec![], vec![]);
//        println!("P-3b: {}", prop_block3b.hash());
        blockchain.insert_node(&prop_block3b);


        let prop_block4a = utils::test_prop_block(prop_block3b.hash(), vec![], vec![prop_block2a.hash(), prop_block3a.hash()]);
//        println!("P-4a: {}", prop_block4a.hash());
        blockchain.insert_node(&prop_block4a);
        let prop_block4b = utils::test_prop_block(prop_block3b.hash(), vec![], vec![]);
//        println!("P-4b: {}", prop_block4b.hash());
        blockchain.insert_node(&prop_block4b);


        let prop_block5a = utils::test_prop_block(prop_block4b.hash(), vec![],
                       vec![prop_block2c.hash(),prop_block2a.hash(), prop_block4a.hash(), prop_block3a.hash()]);
//        println!("P-5a: {}", prop_block5a.hash());
        blockchain.insert_node(&prop_block5a);

        /*
                    _____
                    | 1 |<===================\\
                    |___|<========||         ||
                      ||          ||         ||
                    __||_       __||_       _||__
             /----->| 2a|   /-->| 2b|       | 2c|
             |  /-->|___|  /    |___|       |___|<--\
             |  |     ||  /       ||                |
             |  |   __||_/      __||_               |
             |  |   | 3a|       | 3b|               |
             |  |   |___|       |___|<========\\    |
             |  |     |           ||          ||    |
             |  |     |         __||__      __||_   |
             |__|_____|_________| 4a|       | 4b|   |
                |     |         |___|       |___|   |
                |     |   --------|           ||    |
                |   __|__/                    ||    |
                \---| 5 |=====================//    |
                    |___|---------------------------|


        */

        // Changing it to notleader status ONLY for testing
        blockchain.proposer_node_data.get_mut(&prop_block1.hash()).unwrap().give_not_leader_status();
        blockchain.proposer_node_data.get_mut(&prop_block2a.hash()).unwrap().give_not_leader_status();
        blockchain.proposer_node_data.get_mut(&prop_block2b.hash()).unwrap().give_not_leader_status();
        blockchain.proposer_node_data.get_mut(&prop_block2c.hash()).unwrap().give_not_leader_status();
        blockchain.proposer_node_data.get_mut(&prop_block3a.hash()).unwrap().give_not_leader_status();
        blockchain.proposer_node_data.get_mut(&prop_block3b.hash()).unwrap().give_not_leader_status();
        blockchain.proposer_node_data.get_mut(&prop_block4a.hash()).unwrap().give_not_leader_status();
        blockchain.proposer_node_data.get_mut(&prop_block4b.hash()).unwrap().give_not_leader_status();
        blockchain.proposer_node_data.get_mut(&prop_block5a.hash()).unwrap().give_not_leader_status();

        println!("Step 2:   Checking the order of get_parent_and_referred_notleader_unconfirmed_prop_blocks()");
        let prop_block_2a_ref = blockchain.get_parent_and_referred_notleader_unconfirmed_prop_blocks(prop_block2a.hash());
        assert_eq!(1, prop_block_2a_ref.len());
        assert_eq!(prop_block1.hash(), prop_block_2a_ref[0].0);

        let prop_block_3a_ref = blockchain.get_parent_and_referred_notleader_unconfirmed_prop_blocks(prop_block3a.hash());
        assert_eq!(2, prop_block_3a_ref.len());
        assert_eq!(prop_block2a.hash(), prop_block_3a_ref[0].0);
        assert_eq!(prop_block2b.hash(), prop_block_3a_ref[1].0);


        let prop_block_3b_ref = blockchain.get_parent_and_referred_notleader_unconfirmed_prop_blocks(prop_block3b.hash());
        assert_eq!(1, prop_block_3b_ref.len());
        assert_eq!(prop_block2b.hash(), prop_block_3b_ref[0].0);


        let prop_block_4a_ref = blockchain.get_parent_and_referred_notleader_unconfirmed_prop_blocks(prop_block4a.hash());
        assert_eq!(3, prop_block_4a_ref.len());
        assert_eq!(prop_block3b.hash(), prop_block_4a_ref[0].0);
        assert_eq!(prop_block2a.hash(), prop_block_4a_ref[1].0);
        assert_eq!(prop_block3a.hash(), prop_block_4a_ref[2].0);

        println!("Step 3:   Checking the order of get_all_parent_and_referred_notleader_unconfirmed_prop_blocks_ordered()");
        let prop_block_2a_ref = blockchain.get_all_parent_and_referred_notleader_unconfirmed_prop_blocks_ordered(prop_block2a.hash());
        assert_eq!(2, prop_block_2a_ref.len());
        // The expected order
        assert_eq!(prop_block1.hash(), prop_block_2a_ref[0]);
        assert_eq!(prop_block2a.hash(), prop_block_2a_ref[1]);

        let prop_block_3a_ref = blockchain.get_all_parent_and_referred_notleader_unconfirmed_prop_blocks_ordered(prop_block3a.hash());
        assert_eq!(4, prop_block_3a_ref.len());

        // The expected order
        assert_eq!(prop_block1.hash(), prop_block_3a_ref[0]);
        assert_eq!(prop_block2a.hash(), prop_block_3a_ref[1]);
        assert_eq!(prop_block2b.hash(), prop_block_3a_ref[2]);
        assert_eq!(prop_block3a.hash(), prop_block_3a_ref[3]);

        let prop_block_4a_ref = blockchain.get_all_parent_and_referred_notleader_unconfirmed_prop_blocks_ordered(prop_block4a.hash());
        assert_eq!(6, prop_block_4a_ref.len());
        assert_eq!(prop_block1.hash(), prop_block_4a_ref[0]);
        assert_eq!(prop_block2b.hash(), prop_block_4a_ref[1]);
        assert_eq!(prop_block2a.hash(), prop_block_4a_ref[2]);
        assert_eq!(prop_block3b.hash(), prop_block_4a_ref[3]);
        assert_eq!(prop_block3a.hash(), prop_block_4a_ref[4]);
        assert_eq!(prop_block4a.hash(), prop_block_4a_ref[5]);

//        println!(" Here ");
        let prop_block_5a_ref = blockchain.get_all_parent_and_referred_notleader_unconfirmed_prop_blocks_ordered(prop_block5a.hash());
        assert_eq!(prop_block2b.hash(), prop_block_5a_ref[1], "1");
        assert_eq!(prop_block2c.hash(), prop_block_5a_ref[2], "2");
        assert_eq!(prop_block2a.hash(), prop_block_5a_ref[3], "3");
        assert_eq!(prop_block3b.hash(), prop_block_5a_ref[4], "4");
        assert_eq!(prop_block3a.hash(), prop_block_5a_ref[5], "5");
        assert_eq!(prop_block4b.hash(), prop_block_5a_ref[6], "6");
        assert_eq!(prop_block4a.hash(), prop_block_5a_ref[7], "7");
        assert_eq!(prop_block5a.hash(), prop_block_5a_ref[8], "8");


        // Making 1, 2a leaders
        blockchain.proposer_node_data.get_mut(&prop_block1.hash()).unwrap().give_leader_status();
        blockchain.proposer_node_data.get_mut(&prop_block2a.hash()).unwrap().give_leader_status();
        let prop_block_5a_ref = blockchain.get_all_parent_and_referred_notleader_unconfirmed_prop_blocks_ordered(prop_block5a.hash());
        assert_eq!(prop_block2b.hash(), prop_block_5a_ref[0], "1");
        assert_eq!(prop_block2c.hash(), prop_block_5a_ref[1], "2");
        assert_eq!(prop_block3b.hash(), prop_block_5a_ref[2], "4");
        assert_eq!(prop_block3a.hash(), prop_block_5a_ref[3], "5");
        assert_eq!(prop_block4b.hash(), prop_block_5a_ref[4], "6");
        assert_eq!(prop_block4a.hash(), prop_block_5a_ref[5], "7");
        assert_eq!(prop_block5a.hash(), prop_block_5a_ref[6], "8");
    }
}<|MERGE_RESOLUTION|>--- conflicted
+++ resolved
@@ -326,11 +326,7 @@
             }
         }
 
-<<<<<<< HEAD
-        println!("Confirmed block at level {} with {} votes cast", level, self.proposer_tree.all_votes[level as usize].len());
-=======
 //        println!("Confirmed block at level {} with {} votes cast", level, self.proposer_tree.all_votes[&level]);
->>>>>>> 09f2cc8f
 
         // If the function enters here, it has confirmed the block at 'level'
 
