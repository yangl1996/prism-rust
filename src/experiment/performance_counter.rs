--- conflicted
+++ resolved
@@ -115,11 +115,7 @@
         };
         match b.content {
             BlockContent::Transaction(_) => {
-<<<<<<< HEAD
                 debug!("Received Transaction block, delay={} ms", delay);
-=======
-                trace!("Received Transaction Block Delay = {} ms", delay);
->>>>>>> 730303ac
                 self.total_transaction_block_delay
                     .fetch_add(delay as usize, Ordering::Relaxed);
                 self.total_transaction_block_squared_delay
@@ -128,11 +124,7 @@
                     .fetch_add(1, Ordering::Relaxed);
             }
             BlockContent::Proposer(_) => {
-<<<<<<< HEAD
                 debug!("Received Proposer block, delay={} ms", delay);
-=======
-                trace!("Received Proposer Block Delay = {} ms", delay);
->>>>>>> 730303ac
                 self.total_proposer_block_delay
                     .fetch_add(delay as usize, Ordering::Relaxed);
                 self.total_proposer_block_squared_delay
@@ -141,11 +133,7 @@
                     .fetch_add(1, Ordering::Relaxed);
             }
             BlockContent::Voter(_) => {
-<<<<<<< HEAD
                 debug!("Received Voter block, delay={} ms", delay);
-=======
-                trace!("Received Voter Block Delay = {} ms", delay);
->>>>>>> 730303ac
                 self.total_voter_block_delay
                     .fetch_add(delay as usize, Ordering::Relaxed);
                 self.total_voter_block_squared_delay
