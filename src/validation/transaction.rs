--- conflicted
+++ resolved
@@ -35,7 +35,6 @@
 }
 
 pub fn check_signature(transaction: &Transaction) -> bool {
-<<<<<<< HEAD
     let mut owners: Vec<Address> = transaction.input.iter().map(|x|x.owner).collect();
     owners.sort_unstable();
     owners.dedup();
@@ -43,33 +42,4 @@
     owners.iter().zip(transaction.authorization.iter()).all(|(owner, authorization)| {
         authorization.pubkey.hash() == *owner && transaction.verify(&authorization.pubkey, &authorization.signature)
     })
-=======
-    // TODO: get a set of unique addresses
-    // Checking if the number of signatures are same as number of inputs
-    if transaction.input.len() != transaction.authorization.len() {
-        return false;
-    }
-
-    //Checking if the recepient hash = signature pubkey hash
-    for index in 0..transaction.input.len() {
-        let input = &transaction.input[index];
-        let signature = &transaction.authorization[index];
-        if input.owner != signature.pubkey.hash() {
-            return false;
-        }
-    }
-
-    //Verify each signature
-    let unsigned_transaction = Transaction {
-        input: transaction.input.clone(),
-        output: transaction.output.clone(),
-        authorization: vec![],
-        hash: RefCell::new(None),
-    };
-    let msg = bincode::serialize(&unsigned_transaction).unwrap();
-    transaction
-        .authorization
-        .iter()
-        .all(|signature| signature.pubkey.verify(&msg, &signature.signature))
->>>>>>> 1b39b497
 }