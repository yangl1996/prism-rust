<<<<<<< HEAD
pub mod validators;
pub mod generator;
=======
pub mod generator;

>>>>>>> 40c86bc4
use crate::crypto::hash::{Hashable, H256};
use crate::crypto::sign;
use bincode::{serialize, deserialize};
use std::{fmt, cmp};

/// A Prism transaction. A transaction takes a set of existing coins and transforms them into a set
/// of output coins.
<<<<<<< HEAD
#[derive(Serialize, Deserialize, Debug, Hash, Clone)]
=======
#[derive(Serialize, Deserialize, Default, Clone, Debug)]
>>>>>>> 40c86bc4
pub struct Transaction {
    pub input: Vec<Input>,
    pub output: Vec<Output>,
    pub signatures: Vec<Signature>
}

impl Hashable for Transaction {
    fn hash(&self) -> H256 {
<<<<<<< HEAD
        let serialized = bincode::serialize(self).unwrap();
        let digest = ring::digest::digest(&ring::digest::SHA256, &serialized);
        return digest.into();
=======
        return ring::digest::digest(&ring::digest::SHA256, &serialize(self).unwrap()).into();
>>>>>>> 40c86bc4
    }
}

/// An input of a transaction.
<<<<<<< HEAD
#[derive(Serialize, Deserialize, Debug, Hash, Clone)]
=======
#[derive(Serialize, Deserialize, Debug, Clone, PartialEq, Eq, Hash)]
>>>>>>> 40c86bc4
pub struct Input {
    /// The hash of the transaction being referred to.
    pub hash: H256,
    /// The index of the output in question in that transaction.
    pub index: u32
}

/// An output of a transaction.
// TODO: coinbase output (transaction fee). Maybe we don't need that in this case.
<<<<<<< HEAD
#[derive(Serialize, Deserialize, Debug, Hash, Clone)]
=======
#[derive(Serialize, Deserialize, Debug, Clone, PartialEq, Eq, Hash)]
>>>>>>> 40c86bc4
pub struct Output {
    /// The amount of this output.
    pub value: u64,
    /// The hash of the public key of the recipient (a.k.a. blockchain address).
    pub recipient: H256,
}

<<<<<<< HEAD
#[derive(Serialize, Deserialize, Debug, Hash, Clone)]
pub struct Signature {
    pub pubkey: sign::PubKey,
    pub signature: sign::Signature,
}
=======
#[derive(Serialize, Deserialize, Debug, Clone, Hash)]
pub struct Signature {
    pubkey: sign::PubKey,
    signature: sign::Signature,
}
>>>>>>> 40c86bc4
<|MERGE_RESOLUTION|>--- conflicted
+++ resolved
@@ -1,10 +1,5 @@
-<<<<<<< HEAD
-pub mod validators;
-pub mod generator;
-=======
 pub mod generator;
 
->>>>>>> 40c86bc4
 use crate::crypto::hash::{Hashable, H256};
 use crate::crypto::sign;
 use bincode::{serialize, deserialize};
@@ -12,11 +7,7 @@
 
 /// A Prism transaction. A transaction takes a set of existing coins and transforms them into a set
 /// of output coins.
-<<<<<<< HEAD
 #[derive(Serialize, Deserialize, Debug, Hash, Clone)]
-=======
-#[derive(Serialize, Deserialize, Default, Clone, Debug)]
->>>>>>> 40c86bc4
 pub struct Transaction {
     pub input: Vec<Input>,
     pub output: Vec<Output>,
@@ -25,22 +16,12 @@
 
 impl Hashable for Transaction {
     fn hash(&self) -> H256 {
-<<<<<<< HEAD
-        let serialized = bincode::serialize(self).unwrap();
-        let digest = ring::digest::digest(&ring::digest::SHA256, &serialized);
-        return digest.into();
-=======
         return ring::digest::digest(&ring::digest::SHA256, &serialize(self).unwrap()).into();
->>>>>>> 40c86bc4
     }
 }
 
 /// An input of a transaction.
-<<<<<<< HEAD
-#[derive(Serialize, Deserialize, Debug, Hash, Clone)]
-=======
 #[derive(Serialize, Deserialize, Debug, Clone, PartialEq, Eq, Hash)]
->>>>>>> 40c86bc4
 pub struct Input {
     /// The hash of the transaction being referred to.
     pub hash: H256,
@@ -50,11 +31,7 @@
 
 /// An output of a transaction.
 // TODO: coinbase output (transaction fee). Maybe we don't need that in this case.
-<<<<<<< HEAD
-#[derive(Serialize, Deserialize, Debug, Hash, Clone)]
-=======
 #[derive(Serialize, Deserialize, Debug, Clone, PartialEq, Eq, Hash)]
->>>>>>> 40c86bc4
 pub struct Output {
     /// The amount of this output.
     pub value: u64,
@@ -62,16 +39,8 @@
     pub recipient: H256,
 }
 
-<<<<<<< HEAD
 #[derive(Serialize, Deserialize, Debug, Hash, Clone)]
 pub struct Signature {
     pub pubkey: sign::PubKey,
     pub signature: sign::Signature,
 }
-=======
-#[derive(Serialize, Deserialize, Debug, Clone, Hash)]
-pub struct Signature {
-    pubkey: sign::PubKey,
-    signature: sign::Signature,
-}
->>>>>>> 40c86bc4
