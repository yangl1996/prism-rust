--- conflicted
+++ resolved
@@ -35,7 +35,6 @@
      (@arg verbose: -v ... "Increases the verbosity of logging")
      (@arg peer_addr: --p2p [ADDR] default_value("127.0.0.1:6000") "Sets the IP address and the port of the P2P server")
      (@arg api_addr: --api [ADDR] default_value("127.0.0.1:7000") "Sets the IP address and the port of the API server")
-<<<<<<< HEAD
      (@arg visualization: --visual [ADDR] "Enables the visualization server and sets its address and port")
      (@arg known_peer: -c --connect ... [PEER] "Sets the peers to connect to at start")
      (@arg block_db: --blockdb [PATH] default_value("/tmp/prism-blocks.rocksdb") "Sets the path to the block database")
@@ -58,21 +57,7 @@
      (@arg adv_ratio: --("adversary-ratio") [FLOAT] default_value("0.4") "Sets the ratio of adversary hashing power")
      (@arg log_epsilon: --("confirm-confidence") [FLOAT] default_value("20.0") "Sets -log(epsilon) for confirmation")
      (@arg expected_latency: --("expected-latency") [FLOAT] default_value("3.0") "Sets the expected network latency of voter blocks")
-
-=======
-     (@arg visualization: --visual [ADDR] "Enables the visualization server at the given address and port")
-     (@arg known_peer: -c --connect ... [PEER] "Sets the peers to connect to")
-     (@arg block_db: --blockdb [PATH] default_value("/tmp/prism-blocks.rocksdb") "Sets the path of the block database")
-     (@arg utxo_db: --utxodb [PATH] default_value("/tmp/prism-utxo.rocksdb") "Sets the path of the UTXO database")
-     (@arg blockchain_db: --blockchaindb [PATH] default_value("/tmp/prism-blockchain.rocksdb") "Sets the path of the blockchain database")
-     (@arg wallet_db: --walletdb [PATH] default_value("/tmp/prism-wallet.rocksdb") "Sets the path of the wallet")
-     (@arg init_fund_addr: --("fund-addr") ... [HASH] "Endows the given address an initial fund")
-     (@arg init_fund_coins: --("fund-coins") [INT] default_value("50000") "Sets the number of coins of the initial fund for each peer")
-     (@arg init_fund_value: --("fund-value") [INT] default_value("100") "Sets the value of each initial fund coin")
-     (@arg load_key_path: --("load-key") ... [PATH] "Loads a key pair into the wallet from the given address")
-     (@arg mempool_size: --("mempool-size") ... [SIZE] default_value("500000") "Sets the size limit of the memory pool")
      (@arg adversary: --adversary [INT] default_value("0") "Sets the adversarial behavior of miner, 0 honest, 7 censorship attack, 8 balance attack")
->>>>>>> 730303ac
      (@subcommand keygen =>
       (about: "Generates Prism wallet key pair")
       (@arg display_address: --addr "Prints the address of the key pair to STDERR")
@@ -354,11 +339,8 @@
         ctx_rx,
         &ctx_tx_miner,
         &server,
-<<<<<<< HEAD
         config.clone(),
-=======
         adversary,
->>>>>>> 730303ac
     );
     miner_ctx.start();
 
