--- conflicted
+++ resolved
@@ -151,20 +151,16 @@
             }
         }
         for coin in remove {
-            let key = serialize(&coin.coin).unwrap();
-            let mut coins = self.coins_mining.lock().unwrap();
-            // no coins in coins_mining should be spent
-            assert!(coins.remove(&key).is_none());
-            drop(coins);
-            batch.delete_cf(cf, &key)?;
-<<<<<<< HEAD
-=======
-            let mut coin_ids = self.coin_ids.lock().unwrap();
-            coin_ids.insert(key);
-            drop(coin_ids);
-            PERFORMANCE_COUNTER.record_wallet_balance_sub(coin.value as usize);
-
->>>>>>> ba860353
+            if self.contains_keypair(&coin.owner) {
+                let key = serialize(&coin.coin).unwrap();
+                let mut coins = self.coins_mining.lock().unwrap();
+                // no coins in coins_mining should be spent
+                assert!(coins.remove(&key).is_none());
+                drop(coins);
+                batch.delete_cf(cf, &key)?;
+                self.counter.fetch_sub(1, Ordering::Relaxed);
+                PERFORMANCE_COUNTER.record_wallet_balance_sub(coin.value as usize);
+            }
         }
         self.db.write(batch)?;
         Ok(())
