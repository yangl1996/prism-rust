--- conflicted
+++ resolved
@@ -4,11 +4,7 @@
 use crate::miner::memory_pool::MemoryPool;
 use crate::miner::miner::ContextUpdateSignal;
 use crate::state::{CoinData, CoinId, UTXO};
-<<<<<<< HEAD
-use crate::transaction::{Output, Signature as PubKeySignature, Transaction, Input};
-=======
-use crate::transaction::{Input, Output, Signature as PubkeySignature, Transaction};
->>>>>>> 3761f804
+use crate::transaction::{Output, Signature as PubkeySignature, Transaction, Input};
 use std::collections::{HashMap, HashSet};
 use std::sync::mpsc;
 use std::sync::{Arc, Mutex};
@@ -262,9 +258,6 @@
         let txs: Vec<Transaction> = m.get_transactions(5);
         drop(m);
         assert_eq!(txs.len(), 5);
-        for tx in &txs {
-            //            println!("{:?}", tx);
-        }
         for _ in 0..5 {
             ctx_update_source.recv().unwrap();
         }
