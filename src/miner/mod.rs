--- conflicted
+++ resolved
@@ -13,11 +13,7 @@
 use crate::network::message::Message;
 use crate::network::server::Handle as ServerHandle;
 use crate::validation::get_sortition_id;
-<<<<<<< HEAD
-use crate::network::message::Message;
 use crate::visualization::demo;
-=======
->>>>>>> 8c82d721
 
 use log::info;
 
@@ -284,12 +280,7 @@
                         c.transaction_refs = refs;
                         touched_content.insert(PROPOSER_INDEX);
                     }
-<<<<<<< HEAD
-                }
-                else {
-=======
                 } else {
->>>>>>> 8c82d721
                     unreachable!();
                 }
             }
@@ -319,12 +310,7 @@
                         let parent = self.header.parent;
                         c.proposer_refs.retain(|&x|x != parent);
                         touched_content.insert(PROPOSER_INDEX);
-<<<<<<< HEAD
-                    }
-                    else {
-=======
                     } else {
->>>>>>> 8c82d721
                         unreachable!();
                     }
                 }
@@ -473,15 +459,11 @@
                         &self.server,
                         &self.demo_sender
                     );
-<<<<<<< HEAD
-                    self.server.broadcast(Message::NewBlockHashes(vec![header_hash]));
-=======
                     // broadcast after adding the new block to the blockchain, in case a peer mines
                     // a block immediately after we broadcast, leaving us non time to insert into
                     // the blockchain
                     self.server
                         .broadcast(Message::NewBlockHashes(vec![header_hash]));
->>>>>>> 8c82d721
                     // if we are stepping, pause the miner loop
                     if let OperatingState::Step = self.operating_state {
                         self.operating_state = OperatingState::Paused;
