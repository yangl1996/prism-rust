pub mod memory_pool;

use crate::block::header::Header;
use crate::block::{proposer, transaction, voter};
use crate::block::{Block, Content};
use crate::blockchain::BlockChain;
use crate::blockdb::BlockDatabase;
use crate::config::*;
use crate::crypto::hash::{Hashable, H256};
use crate::crypto::merkle::MerkleTree;
use crate::experiment::performance_counter::PERFORMANCE_COUNTER;
use crate::handler::new_validated_block;
use crate::network::message::Message;
use crate::network::server::Handle as ServerHandle;
use crate::validation::get_sortition_id;

use log::info;

use crossbeam::channel::{unbounded, Receiver, Sender, TryRecvError};
use memory_pool::MemoryPool;
use std::time;
use std::time::SystemTime;

use rand::distributions::Distribution;
use std::collections::BTreeSet;
use std::sync::{Arc, Mutex};
use std::thread;

use rand::Rng;

const HONEST: u8 = 0;
const TRANSACTION_CENSORSHIP_ATTACK: u8 = 1;
const PROPOSER_CENSORSHIP_ATTACK: u8 = 2;
const BALANCE_ATTACK: u8 = 4;

enum ControlSignal {
    Start(u64, bool), // the number controls the lambda of interval between block generation
    Step,
    Exit,
}

#[derive(Ord, Eq, PartialOrd, PartialEq)]
pub enum ContextUpdateSignal {
    // TODO: New transaction comes, we update transaction block's content
    //NewTx,//should be called: mem pool change
    // New proposer block comes, we need to update all contents' parent
    NewProposerBlock,
    // New voter block comes, we need to update that voter chain
    NewVoterBlock(u16),
    // New transaction block comes, we need to update proposer content's tx ref
    NewTransactionBlock,
}

enum OperatingState {
    Paused,
    Run(u64, bool),
    Step,
    ShutDown,
}

pub struct Context {
    blockdb: Arc<BlockDatabase>,
    blockchain: Arc<BlockChain>,
    mempool: Arc<Mutex<MemoryPool>>,
    /// Channel for receiving control signal
    control_chan: Receiver<ControlSignal>,
    /// Channel for notifying miner of new content
    context_update_chan: Receiver<ContextUpdateSignal>,
    context_update_tx: Sender<ContextUpdateSignal>,
    operating_state: OperatingState,
    server: ServerHandle,
    header: Header,
    contents: Vec<Content>,
    content_merkle_tree: MerkleTree,
    // bit array for adversarial behavior, e.g. 0 for honest behavior, 3 (b11) for two adversarial
    // behavior
    adversary: u8,
}

#[derive(Clone)]
pub struct Handle {
    // Channel for sending signal to the miner thread
    control_chan: Sender<ControlSignal>,
}

pub fn new(
    mempool: &Arc<Mutex<MemoryPool>>,
    blockchain: &Arc<BlockChain>,
    blockdb: &Arc<BlockDatabase>,
    ctx_update_source: Receiver<ContextUpdateSignal>,
    ctx_update_tx: &Sender<ContextUpdateSignal>,
    server: &ServerHandle,
    adversary: u8,
) -> (Context, Handle) {
    let (signal_chan_sender, signal_chan_receiver) = unbounded();
    let mut contents: Vec<Content> = vec![];

    let proposer_content = proposer::Content {
        transaction_refs: vec![],
        proposer_refs: vec![],
    };
    contents.push(Content::Proposer(proposer_content));

    let transaction_content = transaction::Content {
        transactions: vec![],
    };
    contents.push(Content::Transaction(transaction_content));

    for voter_idx in 0..NUM_VOTER_CHAINS {
        let content = voter::Content {
            chain_number: voter_idx as u16,
            voter_parent: VOTER_GENESIS_HASHES[voter_idx as usize],
            votes: vec![],
        };
        contents.push(Content::Voter(content));
    }

    let content_merkle_tree = MerkleTree::new(&contents);

    let ctx = Context {
        blockdb: Arc::clone(blockdb),
        blockchain: Arc::clone(blockchain),
        mempool: Arc::clone(mempool),
        control_chan: signal_chan_receiver,
        context_update_chan: ctx_update_source,
        context_update_tx: ctx_update_tx.clone(),
        operating_state: OperatingState::Paused,
        server: server.clone(),
        header: Header {
            parent: *PROPOSER_GENESIS_HASH,
            timestamp: get_time(),
            nonce: 0,
            content_merkle_root: H256::default(),
            extra_content: [0; 32],
            difficulty: *DEFAULT_DIFFICULTY,
        },
        contents: contents,
        content_merkle_tree: content_merkle_tree,
        adversary,
    };

    let handle = Handle {
        control_chan: signal_chan_sender,
    };

    return (ctx, handle);
}

impl Handle {
    pub fn exit(&self) {
        self.control_chan.send(ControlSignal::Exit).unwrap();
    }

    pub fn start(&self, lambda: u64, lazy: bool) {
        self.control_chan
            .send(ControlSignal::Start(lambda, lazy))
            .unwrap();
    }

    pub fn step(&self) {
        self.control_chan.send(ControlSignal::Step).unwrap();
    }
}

impl Context {
    pub fn start(mut self) {
        match self.adversary {
            HONEST => info!("Miner is honest"),
            x => {
                if x & TRANSACTION_CENSORSHIP_ATTACK != 0 {
                    info!("Miner has transaction censorship attack");
                }
                if x & PROPOSER_CENSORSHIP_ATTACK != 0 {
                    info!("Miner has proposer censorship attack");
                }
                if x & BALANCE_ATTACK != 0 {
                    info!("Miner has balance attack");
                }
            }
        };
        thread::Builder::new()
            .name("miner".to_string())
            .spawn(move || {
                self.miner_loop();
            })
            .unwrap();
        info!("Miner initialized into paused mode");
    }

    fn handle_control_signal(&mut self, signal: ControlSignal) {
        match signal {
            ControlSignal::Exit => {
                info!("Miner shutting down");
                self.operating_state = OperatingState::ShutDown;
            }
            ControlSignal::Start(i, l) => {
                info!(
                    "Miner starting in continuous mode with lambda {} and lazy mode {}",
                    i, l
                );
                self.operating_state = OperatingState::Run(i, l);
            }
            ControlSignal::Step => {
                info!("Miner starting in stepping mode");
                self.operating_state = OperatingState::Step;
            }
        }
    }

    fn miner_loop(&mut self) {
        // tell ourself to update all context
        self.context_update_tx
            .send(ContextUpdateSignal::NewProposerBlock);
        self.context_update_tx
            .send(ContextUpdateSignal::NewTransactionBlock);
        for voter_chain in 0..NUM_VOTER_CHAINS {
            self.context_update_tx
                .send(ContextUpdateSignal::NewVoterBlock(voter_chain as u16));
        }

        let mut rng = rand::thread_rng();
        let mut block_start = time::Instant::now();

        // main mining loop
        loop {
            block_start = time::Instant::now();

            // check and react to control signals
            match self.operating_state {
                OperatingState::Paused => {
                    let signal = self.control_chan.recv().unwrap();
                    self.handle_control_signal(signal);
                    continue;
                }
                OperatingState::ShutDown => {
                    return;
                }
                _ => match self.control_chan.try_recv() {
                    Ok(signal) => {
                        self.handle_control_signal(signal);
                    }
                    Err(TryRecvError::Empty) => {}
                    Err(TryRecvError::Disconnected) => panic!("Miner control channel detached"),
                },
            }
            if let OperatingState::ShutDown = self.operating_state {
                return;
            }

            // check whether there is new content through context update channel
            let mut new_transaction_block: bool = false;
            let mut new_voter_block: BTreeSet<u16> = BTreeSet::new();
            let mut new_proposer_block: bool = false;
            for sig in self.context_update_chan.try_iter() {
                match sig {
                    ContextUpdateSignal::NewProposerBlock => new_proposer_block = true,
                    ContextUpdateSignal::NewVoterBlock(chain) => {
                        new_voter_block.insert(chain);
                    }
                    ContextUpdateSignal::NewTransactionBlock => new_transaction_block = true,
                }
            }

            // handle context updates
            let mut touched_content: BTreeSet<u16> = BTreeSet::new();
            let mut voter_shift = false;
            // update voter parents
            for voter_chain in new_voter_block.iter() {
                let chain_id: usize = (FIRST_VOTER_INDEX + voter_chain) as usize;
                let voter_parent = self.blockchain.best_voter(*voter_chain as usize);
                if let Content::Voter(c) = &mut self.contents[chain_id] {
                    if &voter_parent != &c.voter_parent {
                        c.voter_parent = voter_parent;
                        // mark that we have shifted a vote
                        voter_shift = true;
                        touched_content.insert(chain_id as u16);
                    }
                } else {
                    unreachable!();
                }
            }

            // CENSORSHIP won't update
            if self.adversary & TRANSACTION_CENSORSHIP_ATTACK == 0 {
                // update transaction block content
                if new_transaction_block {
                    let mempool = self.mempool.lock().unwrap();
                    let transactions = mempool.get_transactions(TX_BLOCK_TRANSACTIONS);
                    drop(mempool);
                    let chain_id: usize = TRANSACTION_INDEX as usize;
                    if let Content::Transaction(c) = &mut self.contents[TRANSACTION_INDEX as usize] {
                        c.transactions = transactions;
                        touched_content.insert(TRANSACTION_INDEX);
                    } else {
                        unreachable!();
                    }
                }
            }

            // CENSORSHIP won't update
            if self.adversary & PROPOSER_CENSORSHIP_ATTACK == 0 {
                // append transaction references
                // FIXME: we are now refreshing the whole tree
                // note that if there are new proposer blocks, we will need to refresh tx refs in the
                // next step. In that case, don't bother doing it here.
                if new_transaction_block && !new_proposer_block {
                    if let Content::Proposer(c) = &mut self.contents[PROPOSER_INDEX as usize] {
                        // only update the references if we are not running out of quota
                        if c.transaction_refs.len() < PROPOSER_BLOCK_TX_REFS as usize {
                            let mut refs = self.blockchain.unreferred_transactions();
                            refs.truncate(PROPOSER_BLOCK_TX_REFS as usize);
                            c.transaction_refs = refs;
                            touched_content.insert(PROPOSER_INDEX);
                        }
                    } else {
                        unreachable!();
                    }
                }
            }

            // update the best proposer
            if new_proposer_block {
                self.header.parent = self.blockchain.best_proposer().unwrap();
            }

            // update the best proposer and the proposer/transaction refs. Note that if the best
            // proposer block is updated, we will update the proposer/transaction refs. But we also
            // need to make sure that the best proposer is still the best at the end of this
            // process. Otherwise, we risk having voter/transaction blocks that have a parent
            // deeper than ours
            // sadly, we still may have race condition where the best proposer is updated, but the
            // blocks it refers to have not been removed from unreferred_{proposer, transaction}.
            // but this is pretty much the only race condition that we still have.
            loop {
                // first refresh the transaction and proposer refs if there has been a new proposer
                // block
                if new_proposer_block {
                    if let Content::Proposer(c) = &mut self.contents[PROPOSER_INDEX as usize] {
                        // CENSORSHIP won't update
                        if self.adversary & PROPOSER_CENSORSHIP_ATTACK == 0 {
                            let mut refs = self.blockchain.unreferred_transactions();
                            refs.truncate(PROPOSER_BLOCK_TX_REFS as usize);
                            c.transaction_refs = refs;
                            c.proposer_refs = self.blockchain.unreferred_proposers();
                            let parent = self.header.parent;
                            c.proposer_refs.retain(|&x| x != parent);
                        }
                        touched_content.insert(PROPOSER_INDEX);
                    } else {
                        unreachable!();
                    }
                }

                // then check whether our proposer parent is really the best
                let best_proposer = self.blockchain.best_proposer().unwrap();
                if self.header.parent == best_proposer {
                    break;
                } else {
                    new_proposer_block = true;
                    self.header.parent = best_proposer;
                    continue;
                }
            }

            // update the votes
            if new_proposer_block {
                for voter_chain in 0..NUM_VOTER_CHAINS {
                    let chain_id: usize = (FIRST_VOTER_INDEX + voter_chain) as usize;
                    let voter_parent = if let Content::Voter(c) = &self.contents[chain_id] {
                        c.voter_parent
                    } else {
                        unreachable!();
                    };
                    if let Content::Voter(c) = &mut self.contents[chain_id] {
                        c.votes = if self.adversary & BALANCE_ATTACK == 0 {
                            self
                            .blockchain
                            .unvoted_proposer(&voter_parent, &self.header.parent)
                            .unwrap()
                        } else {
                            self
                            .blockchain
                            .unvoted_proposer_balance_attack(&voter_parent, &self.header.parent)
                            .unwrap()
                        };
                        touched_content.insert(chain_id as u16);
                    } else {
                        unreachable!();
                    }
                }
            } else {
<<<<<<< HEAD
                for voter_chain in new_voter_block.iter() {
                    let chain_id: usize = (FIRST_VOTER_INDEX + voter_chain) as usize;
                    let voter_parent = if let Content::Voter(c) = &self.contents[chain_id] {
                        c.voter_parent
                    } else {
                        unreachable!();
                    };
                    if let Content::Voter(c) = &mut self.contents[chain_id] {
                        c.votes = if self.adversary & BALANCE_ATTACK == 0 {
                            self
                            .blockchain
                            .unvoted_proposer(&voter_parent, &self.header.parent)
                            .unwrap()
                        } else {
                            self
                            .blockchain
                            .unvoted_proposer_balance_attack(&voter_parent, &self.header.parent)
                            .unwrap()
                        };
                        touched_content.insert(chain_id as u16);
                    } else {
                        unreachable!();
=======
                if !new_voter_block.is_empty() {
                    for voter_chain in 0..NUM_VOTER_CHAINS {
                        let chain_id: usize = (FIRST_VOTER_INDEX + voter_chain) as usize;
                        let voter_parent = if let Content::Voter(c) = &self.contents[chain_id] {
                            c.voter_parent
                        } else {
                            unreachable!();
                        };
                        if let Content::Voter(c) = &mut self.contents[chain_id] {
                            c.votes = self
                                .blockchain
                                .unvoted_proposer(&voter_parent, &self.header.parent)
                                .unwrap();
                            touched_content.insert(chain_id as u16);
                        } else {
                            unreachable!();
                        }
>>>>>>> d42f81f9
                    }
                }
            }

            // update the difficulty
            self.header.difficulty = self.get_difficulty(&self.header.parent);

            // update or rebuild the merkle tree according to what we did in the last stage
            if new_proposer_block || voter_shift {
                // if there has been a new proposer block, simply rebuild the merkle tree
                self.content_merkle_tree = MerkleTree::new(&self.contents);
            } else {
                // if there has not been a new proposer block, update individual entries
                // TODO: add batch updating to merkle tree
                for voter_chain in new_voter_block.iter() {
                    let chain_id = (FIRST_VOTER_INDEX + voter_chain) as usize;
                    self.content_merkle_tree
                        .update(chain_id, &self.contents[chain_id]);
                }
                if new_transaction_block {
                    // CENSORSHIP won't update
                    if self.adversary & TRANSACTION_CENSORSHIP_ATTACK == 0 {
                        self.content_merkle_tree.update(
                            TRANSACTION_INDEX as usize,
                            &self.contents[TRANSACTION_INDEX as usize],
                            );
                    }
                    if self.adversary & PROPOSER_CENSORSHIP_ATTACK == 0 {
                        if touched_content.contains(&PROPOSER_INDEX) {
                            self.content_merkle_tree.update(
                                PROPOSER_INDEX as usize,
                                &self.contents[PROPOSER_INDEX as usize],
                            );
                        }
                    }
                }
            }

            // update merkle root if anything happened in the last stage
            if new_proposer_block || !new_voter_block.is_empty() || new_transaction_block {
                self.header.content_merkle_root = self.content_merkle_tree.root();
            }

            // try a new nonce, and update the timestamp
            self.header.nonce = rng.gen();
            self.header.timestamp = get_time();

            // Check if we successfully mined a block
            let header_hash = self.header.hash();
            if header_hash < self.header.difficulty {
                // Create a block
                let mined_block: Block = self.produce_block(header_hash);
                //if the mined block is an empty tx block, we ignore it, and go straight to next mining loop
                let skip: bool = {
                    if let OperatingState::Run(_, lazy) = self.operating_state {
                        if lazy {
                            let empty = {
                                match &mined_block.content {
                                    Content::Transaction(content) => {
                                        if content.transactions.is_empty() {
                                            true
                                        } else {
                                            false
                                        }
                                    }
                                    Content::Voter(content) => {
                                        if content.votes.is_empty() {
                                            true
                                        } else {
                                            false
                                        }
                                    }
                                    Content::Proposer(content) => {
                                        if content.transaction_refs.is_empty()
                                            && content.proposer_refs.is_empty()
                                        {
                                            true
                                        } else {
                                            false
                                        }
                                    }
                                }
                            };
                            empty
                        } else {
                            false
                        }
                    } else {
                        false
                    }
                };

                if !skip {
                    PERFORMANCE_COUNTER.record_mine_block(&mined_block);
                    self.blockdb.insert(&mined_block).unwrap();
                    new_validated_block(
                        &mined_block,
                        &self.mempool,
                        &self.blockdb,
                        &self.blockchain,
                        &self.server,
                    );
                    // broadcast after adding the new block to the blockchain, in case a peer mines
                    // a block immediately after we broadcast, leaving us non time to insert into
                    // the blockchain
                    self.server
                        .broadcast(Message::NewBlockHashes(vec![header_hash]));
                    // if we are stepping, pause the miner loop
                    if let OperatingState::Step = self.operating_state {
                        self.operating_state = OperatingState::Paused;
                    }
                }
                // after we mined this block, we update the context based on this block
                match &mined_block.content {
                    Content::Proposer(_) => self
                        .context_update_tx
                        .send(ContextUpdateSignal::NewProposerBlock)
                        .unwrap(),
                    Content::Voter(content) => self
                        .context_update_tx
                        .send(ContextUpdateSignal::NewVoterBlock(content.chain_number))
                        .unwrap(),
                    Content::Transaction(_) => self
                        .context_update_tx
                        .send(ContextUpdateSignal::NewTransactionBlock)
                        .unwrap(),
                }
            }

            if let OperatingState::Run(i, _) = self.operating_state {
                if i != 0 {
                    let interval_dist = rand::distributions::Exp::new(1.0 / (i as f64));
                    let interval = interval_dist.sample(&mut rng);
                    let interval = time::Duration::from_micros(interval as u64);
                    let time_spent = time::Instant::now().duration_since(block_start);
                    if interval > time_spent {
                        thread::sleep(interval - time_spent);
                    }
                }
            }
        }
    }

    /// Given a valid header, sortition its hash and create the block
    fn produce_block(&self, header_hash: H256) -> Block {
        // Get sortition ID
        let sortition_id = get_sortition_id(&header_hash, &self.header.difficulty)
            .expect("Block Hash should <= Difficulty");
        // Create a block
        // get the merkle proof
        let sortition_proof: Vec<H256> = self.content_merkle_tree.proof(sortition_id as usize);
        let mined_block = Block::from_header(
            self.header,
            self.contents[sortition_id as usize].clone(),
            sortition_proof,
        );

        return mined_block;
    }

    /// Calculate the difficulty for the block to be mined
    // TODO: shall we make a dedicated type for difficulty?
    fn get_difficulty(&self, block_hash: &H256) -> H256 {
        // Get the header of the block corresponding to block_hash
        match self.blockdb.get(block_hash).unwrap() {
            // extract difficulty
            Some(b) => {
                return b.header.difficulty;
            }
            None => {
                return *DEFAULT_DIFFICULTY;
            }
        }
    }
}

/// Get the current UNIX timestamp
fn get_time() -> u128 {
    let cur_time = SystemTime::now().duration_since(SystemTime::UNIX_EPOCH);
    match cur_time {
        Ok(v) => {
            return v.as_millis();
        }
        Err(e) => println!("Error parsing time: {:?}", e),
    }
    // TODO: there should be a better way of handling this, or just unwrap and panic
    return 0;
}

#[cfg(test)]
mod tests {
    use super::memory_pool::MemoryPool;
    use super::{Context, OperatingState};
    use crate::block::tests::{proposer_block, transaction_block, voter_block};
    use crate::block::{proposer, transaction, voter, Content};
    use crate::blockchain::BlockChain;
    use crate::blockdb::BlockDatabase;
    use crate::config;
    use crate::crypto::hash::{Hashable, H256};
    use crate::crypto::merkle::MerkleTree;
    use crate::network::server;
    use crate::transaction::tests as tx_generator;
    use crate::validation::{check_block, BlockResult};
    use std::sync::{Arc, Mutex};

    /*
    #[test]
    fn difficulty() {
        // Initialize a blockchain with 10 voter chains.
        let mempool = Arc::new(Mutex::new(MemoryPool::new()));
        let blockchain = Arc::new(Mutex::new(BlockChain::new(10)));
        let db = Arc::new(BlockDatabase::new(
            &std::path::Path::new("/tmp/prism_miner_check_get_difficulty.rocksdb")).unwrap());
        let (ctx_update_s, ctx_update_r) = channel();
        let (sender, receiver) = channel();
        let (ctx, handle) = new(&mempool, &blockchain, &db, sender, ctx_update_r);
        ctx.start();
        handle.step();
        let block1 = receiver.recv().unwrap();
        handle.exit();
        assert_eq!(block1.header.difficulty, DEFAULT_DIFFICULTY);
    }
    */

    /* this test is commented out for now, since it requires that we add the newly mined blocks to
       the db and the blockchain. if we add those, the test becomes an integration test, and no
       longer fits here.
       TODO: Gerui: but only here can we call a private function
    */

    /*
    // test assemble block and check the block passes validation
    #[test]
    fn assemble_block() {
        let blockdb = BlockDatabase::new("/tmp/prism_test_miner_blockdb.rocksdb").unwrap();
        let blockdb = Arc::new(blockdb);

        let blockchain = BlockChain::new("/tmp/prism_test_miner_blockchain.rocksdb").unwrap();
        let blockchain = Arc::new(blockchain);

        let mempool = Arc::new(Mutex::new(MemoryPool::new(100)));
        let (signal_chan_sender, signal_chan_receiver) = channel();
        let (ctx_update_sink, ctx_update_source) = channel();
        let (msg_tx, msg_rx) = channel();

        let parent = blockchain.best_proposer().unwrap();
        let mut content = vec![];
        content.push(Content::Proposer(proposer::Content::new( vec![], vec![] )));
        content.push(Content::Transaction(transaction::Content::new(vec![])));
        let voter_parent_hash: Vec<H256> = (0..config::NUM_VOTER_CHAINS)
            .map(|i| blockchain.best_voter(i as usize))
            .collect();
        let proposer_block_votes: Vec<Vec<H256>> = (0..config::NUM_VOTER_CHAINS)
            .map(|i| {
                blockchain
                    .unvoted_proposer(&voter_parent_hash[i as usize], &parent)
                    .unwrap()
                    .clone()
            })
            .collect();
        for (i, (voter_parent, proposer_block_votes)) in voter_parent_hash
            .into_iter()
            .zip(proposer_block_votes.into_iter())
            .enumerate()
            {
                content.push(Content::Voter(voter::Content::new(
                    i as u16,
                    voter_parent,
                    proposer_block_votes,
                )));
            }
        let (server_ctx, server) = server::new(
            std::net::SocketAddr::new(std::net::IpAddr::V4(std::net::Ipv4Addr::new(127, 0, 0, 1)), 8080),
            msg_tx,
        ).unwrap();
        let mut miner = Context {
            mempool: Arc::clone(&mempool),
            blockchain: Arc::clone(&blockchain),
            blockdb: Arc::clone(&blockdb),
            control_chan: signal_chan_receiver,
            context_update_chan: ctx_update_source,
            proposer_parent_hash: parent,
            content_merkle_tree: MerkleTree::new(&content),
            content,
            difficulty: *config::DEFAULT_DIFFICULTY,
            operating_state: OperatingState::Paused,
            server,
        };
        for nonce in 0..100 {
            let mut header = miner.create_header();
            header.nonce = nonce;
            // Here, we assume difficulty is large enough s.t. we can get a block every time
            let block = miner.assemble_block(header);
            let result = check_block(&block, &blockchain, &blockdb);
            if let BlockResult::Pass = result {}
            else {
                panic!("Miner mine a block that doesn't pass validation!\n\tResult: {:?},\n\tBlock: {:?}\n\tContent Hash: {}", result, block, block.content.hash() );
            }
        }
        for chain in 0..config::NUM_VOTER_CHAINS {
            let voter = voter_block(parent, 3,chain, blockchain.best_voter(chain as usize), vec![]);
            blockdb.insert(&voter);
            blockchain.insert_block(&voter);
            miner.update_voter_content(chain);
            let header = miner.create_header();
            // Here, we assume difficulty is large enough s.t. we can get a block every time
            let block = miner.assemble_block(header);
            let result = check_block(&block, &blockchain, &blockdb);
            if let BlockResult::Pass = result {}
            else {
                panic!("Miner mine a block that doesn't pass validation!\n\tResult: {:?},\n\tBlock: {:?}\n\tContent Hash: {}", result, block, block.content.hash() );
            }
        }
        miner.update_refed_transaction();
        for nonce in 0..100 {
            let mut header = miner.create_header();
            header.nonce = nonce;
            // Here, we assume difficulty is large enough s.t. we can get a block every time
            let block = miner.assemble_block(header);
            let result = check_block(&block, &blockchain, &blockdb);
            if let BlockResult::Pass = result {}
            else {
                panic!("Miner mine a block that doesn't pass validation!\n\tResult: {:?},\n\tBlock: {:?}\n\tContent Hash: {}", result, block, block.content.hash() );
            }
        }
        let proposer_1 = proposer_block(parent, 3, vec![], vec![]);
        blockdb.insert(&proposer_1);
        blockchain.insert_block(&proposer_1);
        miner.update_all_contents();
        for nonce in 0..100 {
            let mut header = miner.create_header();
            header.nonce = nonce;
            // Here, we assume difficulty is large enough s.t. we can get a block every time
            let block = miner.assemble_block(header);
            let result = check_block(&block, &blockchain, &blockdb);
            if let BlockResult::Pass = result {}
            else {
                panic!("Miner mine a block that doesn't pass validation!\n\tResult: {:?},\n\tBlock: {:?}\n\tContent Hash: {}", result, block, block.content.hash() );
            }
        }
    }
    */
}<|MERGE_RESOLUTION|>--- conflicted
+++ resolved
@@ -389,30 +389,6 @@
                     }
                 }
             } else {
-<<<<<<< HEAD
-                for voter_chain in new_voter_block.iter() {
-                    let chain_id: usize = (FIRST_VOTER_INDEX + voter_chain) as usize;
-                    let voter_parent = if let Content::Voter(c) = &self.contents[chain_id] {
-                        c.voter_parent
-                    } else {
-                        unreachable!();
-                    };
-                    if let Content::Voter(c) = &mut self.contents[chain_id] {
-                        c.votes = if self.adversary & BALANCE_ATTACK == 0 {
-                            self
-                            .blockchain
-                            .unvoted_proposer(&voter_parent, &self.header.parent)
-                            .unwrap()
-                        } else {
-                            self
-                            .blockchain
-                            .unvoted_proposer_balance_attack(&voter_parent, &self.header.parent)
-                            .unwrap()
-                        };
-                        touched_content.insert(chain_id as u16);
-                    } else {
-                        unreachable!();
-=======
                 if !new_voter_block.is_empty() {
                     for voter_chain in 0..NUM_VOTER_CHAINS {
                         let chain_id: usize = (FIRST_VOTER_INDEX + voter_chain) as usize;
@@ -422,15 +398,21 @@
                             unreachable!();
                         };
                         if let Content::Voter(c) = &mut self.contents[chain_id] {
-                            c.votes = self
-                                .blockchain
-                                .unvoted_proposer(&voter_parent, &self.header.parent)
-                                .unwrap();
+                            c.votes = if self.adversary & BALANCE_ATTACK == 0 {
+                                self
+                                    .blockchain
+                                    .unvoted_proposer(&voter_parent, &self.header.parent)
+                                    .unwrap()
+                            } else {
+                                self
+                                    .blockchain
+                                    .unvoted_proposer_balance_attack(&voter_parent, &self.header.parent)
+                                    .unwrap()
+                            };
                             touched_content.insert(chain_id as u16);
                         } else {
                             unreachable!();
                         }
->>>>>>> d42f81f9
                     }
                 }
             }
