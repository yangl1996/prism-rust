--- conflicted
+++ resolved
@@ -73,13 +73,10 @@
     header: Header,
     contents: Vec<Content>,
     content_merkle_tree: MerkleTree,
-<<<<<<< HEAD
     config: BlockchainConfig,
-=======
     // bit array for adversarial behavior, e.g. 0 for honest behavior, 3 (b11) for two adversarial
     // behavior
     adversary: u8,
->>>>>>> 730303ac
 }
 
 #[derive(Clone)]
@@ -95,11 +92,8 @@
     ctx_update_source: Receiver<ContextUpdateSignal>,
     ctx_update_tx: &Sender<ContextUpdateSignal>,
     server: &ServerHandle,
-<<<<<<< HEAD
     config: BlockchainConfig,
-=======
     adversary: u8,
->>>>>>> 730303ac
 ) -> (Context, Handle) {
     let (signal_chan_sender, signal_chan_receiver) = unbounded();
     let mut contents: Vec<Content> = vec![];
@@ -143,15 +137,10 @@
             extra_content: [0; 32],
             difficulty: *DEFAULT_DIFFICULTY,
         },
-<<<<<<< HEAD
         contents,
         content_merkle_tree,
         config,
-=======
-        contents: contents,
-        content_merkle_tree: content_merkle_tree,
         adversary,
->>>>>>> 730303ac
     };
 
     let handle = Handle {
@@ -298,40 +287,12 @@
                 }
             }
 
-<<<<<<< HEAD
-            // update transaction block content
-            if new_transaction_block {
-                let mempool = self.mempool.lock().unwrap();
-                let transactions = mempool.get_transactions(self.config.tx_txs);
-                drop(mempool);
-                let _chain_id: usize = TRANSACTION_INDEX as usize;
-                if let Content::Transaction(c) = &mut self.contents[TRANSACTION_INDEX as usize] {
-                    c.transactions = transactions;
-                    touched_content.insert(TRANSACTION_INDEX);
-                } else {
-                    unreachable!();
-                }
-            }
-
-            // append transaction references
-            // FIXME: we are now refreshing the whole tree
-            // note that if there are new proposer blocks, we will need to refresh tx refs in the
-            // next step. In that case, don't bother doing it here.
-            if new_transaction_block && !new_proposer_block {
-                if let Content::Proposer(c) = &mut self.contents[PROPOSER_INDEX as usize] {
-                    // only update the references if we are not running out of quota
-                    if c.transaction_refs.len() < self.config.proposer_tx_refs as usize {
-                        let mut refs = self.blockchain.unreferred_transactions();
-                        refs.truncate(self.config.proposer_tx_refs as usize);
-                        c.transaction_refs = refs;
-                        touched_content.insert(PROPOSER_INDEX);
-=======
             // CENSORSHIP won't update
             if self.adversary & TRANSACTION_CENSORSHIP_ATTACK == 0 {
                 // update transaction block content
                 if new_transaction_block {
                     let mempool = self.mempool.lock().unwrap();
-                    let transactions = mempool.get_transactions(TX_BLOCK_TRANSACTIONS);
+                    let transactions = mempool.get_transactions(self.config.tx_txs);
                     drop(mempool);
                     let chain_id: usize = TRANSACTION_INDEX as usize;
                     if let Content::Transaction(c) = &mut self.contents[TRANSACTION_INDEX as usize] {
@@ -352,15 +313,14 @@
                 if new_transaction_block && !new_proposer_block {
                     if let Content::Proposer(c) = &mut self.contents[PROPOSER_INDEX as usize] {
                         // only update the references if we are not running out of quota
-                        if c.transaction_refs.len() < PROPOSER_BLOCK_TX_REFS as usize {
+                        if c.transaction_refs.len() < self.config.proposer_tx_refs as usize {
                             let mut refs = self.blockchain.unreferred_transactions();
-                            refs.truncate(PROPOSER_BLOCK_TX_REFS as usize);
+                            refs.truncate(self.config.proposer_tx_refs as usize);
                             c.transaction_refs = refs;
                             touched_content.insert(PROPOSER_INDEX);
                         }
                     } else {
                         unreachable!();
->>>>>>> 730303ac
                     }
                 }
             }
@@ -383,24 +343,15 @@
                 // block
                 if new_proposer_block {
                     if let Content::Proposer(c) = &mut self.contents[PROPOSER_INDEX as usize] {
-<<<<<<< HEAD
-                        let mut refs = self.blockchain.unreferred_transactions();
-                        refs.truncate(self.config.proposer_tx_refs as usize);
-                        c.transaction_refs = refs;
-                        c.proposer_refs = self.blockchain.unreferred_proposers();
-                        let parent = self.header.parent;
-                        c.proposer_refs.retain(|&x| x != parent);
-=======
                         // CENSORSHIP won't update
                         if self.adversary & PROPOSER_CENSORSHIP_ATTACK == 0 {
                             let mut refs = self.blockchain.unreferred_transactions();
-                            refs.truncate(PROPOSER_BLOCK_TX_REFS as usize);
+                            refs.truncate(self.config.proposer_tx_refs as usize);
                             c.transaction_refs = refs;
                             c.proposer_refs = self.blockchain.unreferred_proposers();
                             let parent = self.header.parent;
                             c.proposer_refs.retain(|&x| x != parent);
                         }
->>>>>>> 730303ac
                         touched_content.insert(PROPOSER_INDEX);
                     } else {
                         unreachable!();
@@ -444,27 +395,9 @@
                         unreachable!();
                     }
                 }
-<<<<<<< HEAD
-            } else if !new_voter_block.is_empty() {
-                for voter_chain in 0..self.config.voter_chains {
-                    let chain_id: usize = (FIRST_VOTER_INDEX + voter_chain) as usize;
-                    let voter_parent = if let Content::Voter(c) = &self.contents[chain_id] {
-                        c.voter_parent
-                    } else {
-                        unreachable!();
-                    };
-                    if let Content::Voter(c) = &mut self.contents[chain_id] {
-                        c.votes = self
-                            .blockchain
-                            .unvoted_proposer(&voter_parent, &self.header.parent)
-                            .unwrap();
-                        touched_content.insert(chain_id as u16);
-                    } else {
-                        unreachable!();
-=======
             } else {
                 if !new_voter_block.is_empty() {
-                    for voter_chain in 0..NUM_VOTER_CHAINS {
+                    for voter_chain in 0..self.config.voter_chains{
                         let chain_id: usize = (FIRST_VOTER_INDEX + voter_chain) as usize;
                         let voter_parent = if let Content::Voter(c) = &self.contents[chain_id] {
                             c.voter_parent
@@ -487,7 +420,6 @@
                         } else {
                             unreachable!();
                         }
->>>>>>> 730303ac
                     }
                 }
             }
