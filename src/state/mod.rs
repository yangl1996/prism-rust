--- conflicted
+++ resolved
@@ -1,5 +1,7 @@
+pub mod generator;
+
+use crate::block::transaction::Content as TxContent;
 use crate::crypto::hash::{Hashable, H256};
-use crate::crypto::generator as crypto_generator;
 use crate::transaction::{Input, Output, Transaction};
 
 use bincode::{deserialize, serialize};
@@ -10,7 +12,6 @@
 pub type CoinData = Output;
 
 // Bitcoin UTXO is much more complicated because they have extra seg-wit and locktime.
-#[derive(Serialize, Deserialize, Clone, Hash, Eq, PartialEq)]
 pub struct UTXO {
     pub coin_id: CoinId, // Hash of the transaction. This along with the index is the coin index is the key.
     pub coin_data: CoinData,
@@ -18,7 +19,7 @@
 
 pub struct UTXODatabase {
     handle: rocksdb::DB,
-    pub count: Mutex<u64>,
+    count: Mutex<u64>,
 }
 
 impl UTXODatabase {
@@ -69,29 +70,11 @@
         return *count;
     }
 
-<<<<<<< HEAD
     /// Add coins in a transaction
     pub fn receive(&mut self, tx: &Transaction) -> Result<()> {
         let hash: H256 = tx.hash();// compute hash here, and below inside Input we don't have to compute again (we just copy)
         for input in tx.input.iter() {
             self.delete(input)?;
-=======
-#[cfg(test)]
-mod tests {
-    use super::*;
-    use crate::transaction::generator as tx_generator;
-
-    #[test]
-    fn insert_get_check_and_delete() {
-        let mut state_db = generator::random();
-        let mut count = state_db.num_utxo();
-
-        println!("Test 1: count");
-        let transaction = tx_generator::random();
-        let utxos = generator::tx_to_utxos(&transaction);
-        for utxo in utxos.iter() {
-            state_db.insert(utxo);
->>>>>>> 7e9e2610
         }
         for (idx, output) in tx.output.iter().enumerate() {
             let coin_id = CoinId {
@@ -113,30 +96,62 @@
     }
 }
 
-pub fn init_with_tx(state_db: &mut UTXODatabase, tx: &Transaction) {
-    let hash: H256 = tx.hash();// compute hash here, and below inside Input we don't have to compute again (we just copy)
-    for input in tx.input.iter() {
-        let coin_id = CoinId {
-            hash: input.hash,
-            index: input.index,
-        };
-        let coin_data = CoinData {
-            value: 1,
-            recipient: crypto_generator::h256(),
-        };
-        let utxo = UTXO  {coin_id, coin_data};
-        if state_db.insert(&utxo).is_err() {
-            panic!("State DB error.");
-        }
-    }
-}
+
 
 #[cfg(test)]
 pub mod tests {
-    use crate::crypto::hash::Hashable;
+    use crate::crypto::hash::{Hashable, H256};
     use super::{UTXODatabase, CoinId, CoinData, UTXO, init_with_tx};
     use crate::transaction::{generator as tx_generator, Transaction};
+    use crate::crypto::generator as crypto_generator;
+    fn init_with_tx(state_db: &mut UTXODatabase, tx: &Transaction) {
+        let hash: H256 = tx.hash();// compute hash here, and below inside Input we don't have to compute again (we just copy)
+        for input in tx.input.iter() {
+            let coin_id = CoinId {
+                hash: input.hash,
+                index: input.index,
+            };
+            let coin_data = CoinData {
+                value: 1,
+                recipient: crypto_generator::h256(),
+            };
+            let utxo = UTXO  {coin_id, coin_data};
+            if state_db.insert(&utxo).is_err() {
+                panic!("State DB error.");
+            }
+        }
+    }
 
+    #[test]
+    fn insert_get_check_and_delete() {
+        let mut state_db = generator::random();
+        let mut count = state_db.num_utxo();
+
+        println!("Test 1: count");
+        let transaction = tx_generator::random();
+        let utxos = generator::tx_to_utxos(transaction);
+        for utxo in utxos.iter() {
+            state_db.insert(utxo);
+        }
+
+        assert_eq!(state_db.num_utxo(), count + utxos.len() as u64);
+
+        println!("Test 2: check()");
+        for utxo in utxos.iter() {
+            assert!(state_db.check(&utxo.coin_id).unwrap());
+        }
+
+        println!("Test 3: get()");
+        for utxo in utxos.iter() {
+            assert_eq!(state_db.get(&utxo.coin_id).unwrap().unwrap(), utxo.value);
+        }
+
+        println!("Test 4: delete()");
+        state_db.delete(&utxos[0].coin_id);
+        assert!(!state_db.check(&utxos[0].coin_id).unwrap());
+
+        assert_eq!(state_db.num_utxo(), count + utxos.len() as u64 - 1);
+    }
 
     #[test]
     pub fn create_receive() {
@@ -155,4 +170,6 @@
         drop(state_db);
         assert!(rocksdb::DB::destroy(&rocksdb::Options::default(), "/tmp/prism_test_state.rocksdb").is_ok());
     }
-}+}
+
+// TODO: add tests